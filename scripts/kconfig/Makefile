--- conflicted
+++ resolved
@@ -206,8 +206,4 @@
 $(obj)/%conf-cfg: $(src)/%conf-cfg.sh FORCE
 	$(call filechk,conf_cfg)
 
-<<<<<<< HEAD
-clean-files += conf-cfg
-=======
-clean-files += *conf-cfg
->>>>>>> f17b5f06
+clean-files += *conf-cfg