--- conflicted
+++ resolved
@@ -470,47 +470,23 @@
 	if (!family->maxattr)
 		return NULL;
 
-<<<<<<< HEAD
-	if (family->parallel_ops) {
-		attrbuf = kmalloc_array(family->maxattr + 1,
-					sizeof(struct nlattr *), GFP_KERNEL);
-		if (!attrbuf)
-			return ERR_PTR(-ENOMEM);
-	} else {
-		attrbuf = family->attrbuf;
-	}
-=======
 	attrbuf = kmalloc_array(family->maxattr + 1,
 				sizeof(struct nlattr *), GFP_KERNEL);
 	if (!attrbuf)
 		return ERR_PTR(-ENOMEM);
->>>>>>> 84569f32
 
 	err = __nlmsg_parse(nlh, hdrlen, attrbuf, family->maxattr,
 			    family->policy, validate, extack);
 	if (err) {
-<<<<<<< HEAD
-		if (family->parallel_ops)
-			kfree(attrbuf);
-=======
 		kfree(attrbuf);
->>>>>>> 84569f32
 		return ERR_PTR(err);
 	}
 	return attrbuf;
 }
 
-<<<<<<< HEAD
-static void genl_family_rcv_msg_attrs_free(const struct genl_family *family,
-					   struct nlattr **attrbuf)
-{
-	if (family->parallel_ops)
-		kfree(attrbuf);
-=======
 static void genl_family_rcv_msg_attrs_free(struct nlattr **attrbuf)
 {
 	kfree(attrbuf);
->>>>>>> 84569f32
 }
 
 struct genl_start_context {
@@ -544,11 +520,7 @@
 no_attrs:
 	info = genl_dumpit_info_alloc();
 	if (!info) {
-<<<<<<< HEAD
-		genl_family_rcv_msg_attrs_free(ctx->family, attrs);
-=======
 		genl_family_rcv_msg_attrs_free(attrs);
->>>>>>> 84569f32
 		return -ENOMEM;
 	}
 	info->family = ctx->family;
@@ -565,11 +537,7 @@
 	}
 
 	if (rc) {
-<<<<<<< HEAD
-		genl_family_rcv_msg_attrs_free(info->family, info->attrs);
-=======
 		genl_family_rcv_msg_attrs_free(info->attrs);
->>>>>>> 84569f32
 		genl_dumpit_info_free(info);
 		cb->data = NULL;
 	}
@@ -598,11 +566,7 @@
 		rc = ops->done(cb);
 		genl_unlock();
 	}
-<<<<<<< HEAD
-	genl_family_rcv_msg_attrs_free(info->family, info->attrs);
-=======
 	genl_family_rcv_msg_attrs_free(info->attrs);
->>>>>>> 84569f32
 	genl_dumpit_info_free(info);
 	return rc;
 }
@@ -615,11 +579,7 @@
 
 	if (ops->done)
 		rc = ops->done(cb);
-<<<<<<< HEAD
-	genl_family_rcv_msg_attrs_free(info->family, info->attrs);
-=======
 	genl_family_rcv_msg_attrs_free(info->attrs);
->>>>>>> 84569f32
 	genl_dumpit_info_free(info);
 	return rc;
 }
@@ -712,11 +672,7 @@
 		family->post_doit(ops, skb, &info);
 
 out:
-<<<<<<< HEAD
-	genl_family_rcv_msg_attrs_free(family, attrbuf);
-=======
 	genl_family_rcv_msg_attrs_free(attrbuf);
->>>>>>> 84569f32
 
 	return err;
 }
