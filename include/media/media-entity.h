--- conflicted
+++ resolved
@@ -237,8 +237,6 @@
  * @link_validate:	Return whether a link is valid from the entity point of
  *			view. The media_pipeline_start() function
  *			validates all links by calling this operation. Optional.
-<<<<<<< HEAD
-=======
  * @has_pad_interdep:	Return whether a two pads inside the entity are
  *			interdependent. If two pads are interdependent they are
  *			part of the same pipeline and enabling one of the pads
@@ -247,7 +245,6 @@
  *			guaranteed to not both be sinks or sources.
  *			Optional: If the operation isn't implemented all pads
  *			will be considered as interdependent.
->>>>>>> d82b0891
  * @has_route:		Return whether a route exists inside the entity between
  *			two given pads. Optional. If the operation isn't
  *			implemented all pads will be considered as connected.
@@ -264,11 +261,8 @@
 			  const struct media_pad *local,
 			  const struct media_pad *remote, u32 flags);
 	int (*link_validate)(struct media_link *link);
-<<<<<<< HEAD
-=======
 	bool (*has_pad_interdep)(struct media_entity *entity, unsigned int pad0,
 				 unsigned int pad1);
->>>>>>> d82b0891
 	bool (*has_route)(struct media_entity *entity, unsigned int pad0,
 			  unsigned int pad1);
 };
