/*
 * Copyright (C) 2007 Oracle.  All rights reserved.
 *
 * This program is free software; you can redistribute it and/or
 * modify it under the terms of the GNU General Public
 * License v2 as published by the Free Software Foundation.
 *
 * This program is distributed in the hope that it will be useful,
 * but WITHOUT ANY WARRANTY; without even the implied warranty of
 * MERCHANTABILITY or FITNESS FOR A PARTICULAR PURPOSE.  See the GNU
 * General Public License for more details.
 *
 * You should have received a copy of the GNU General Public
 * License along with this program; if not, write to the
 * Free Software Foundation, Inc., 59 Temple Place - Suite 330,
 * Boston, MA 021110-1307, USA.
 */

#include <linux/kernel.h>
#include <linux/bio.h>
#include <linux/buffer_head.h>
#include <linux/file.h>
#include <linux/fs.h>
#include <linux/pagemap.h>
#include <linux/highmem.h>
#include <linux/time.h>
#include <linux/init.h>
#include <linux/string.h>
#include <linux/backing-dev.h>
#include <linux/mpage.h>
#include <linux/swap.h>
#include <linux/writeback.h>
#include <linux/statfs.h>
#include <linux/compat.h>
#include <linux/bit_spinlock.h>
#include <linux/xattr.h>
#include <linux/posix_acl.h>
#include <linux/falloc.h>
#include "compat.h"
#include "ctree.h"
#include "disk-io.h"
#include "transaction.h"
#include "btrfs_inode.h"
#include "ioctl.h"
#include "print-tree.h"
#include "volumes.h"
#include "ordered-data.h"
#include "xattr.h"
#include "tree-log.h"
#include "compression.h"
#include "locking.h"

struct btrfs_iget_args {
	u64 ino;
	struct btrfs_root *root;
};

static const struct inode_operations btrfs_dir_inode_operations;
static const struct inode_operations btrfs_symlink_inode_operations;
static const struct inode_operations btrfs_dir_ro_inode_operations;
static const struct inode_operations btrfs_special_inode_operations;
static const struct inode_operations btrfs_file_inode_operations;
static const struct address_space_operations btrfs_aops;
static const struct address_space_operations btrfs_symlink_aops;
static const struct file_operations btrfs_dir_file_operations;
static struct extent_io_ops btrfs_extent_io_ops;

static struct kmem_cache *btrfs_inode_cachep;
struct kmem_cache *btrfs_trans_handle_cachep;
struct kmem_cache *btrfs_transaction_cachep;
struct kmem_cache *btrfs_path_cachep;

#define S_SHIFT 12
static unsigned char btrfs_type_by_mode[S_IFMT >> S_SHIFT] = {
	[S_IFREG >> S_SHIFT]	= BTRFS_FT_REG_FILE,
	[S_IFDIR >> S_SHIFT]	= BTRFS_FT_DIR,
	[S_IFCHR >> S_SHIFT]	= BTRFS_FT_CHRDEV,
	[S_IFBLK >> S_SHIFT]	= BTRFS_FT_BLKDEV,
	[S_IFIFO >> S_SHIFT]	= BTRFS_FT_FIFO,
	[S_IFSOCK >> S_SHIFT]	= BTRFS_FT_SOCK,
	[S_IFLNK >> S_SHIFT]	= BTRFS_FT_SYMLINK,
};

static void btrfs_truncate(struct inode *inode);
static int btrfs_finish_ordered_io(struct inode *inode, u64 start, u64 end);
static noinline int cow_file_range(struct inode *inode,
				   struct page *locked_page,
				   u64 start, u64 end, int *page_started,
				   unsigned long *nr_written, int unlock);

static int btrfs_init_inode_security(struct inode *inode,  struct inode *dir)
{
	int err;

	err = btrfs_init_acl(inode, dir);
	if (!err)
		err = btrfs_xattr_security_init(inode, dir);
	return err;
}

/*
 * this does all the hard work for inserting an inline extent into
 * the btree.  The caller should have done a btrfs_drop_extents so that
 * no overlapping inline items exist in the btree
 */
static noinline int insert_inline_extent(struct btrfs_trans_handle *trans,
				struct btrfs_root *root, struct inode *inode,
				u64 start, size_t size, size_t compressed_size,
				struct page **compressed_pages)
{
	struct btrfs_key key;
	struct btrfs_path *path;
	struct extent_buffer *leaf;
	struct page *page = NULL;
	char *kaddr;
	unsigned long ptr;
	struct btrfs_file_extent_item *ei;
	int err = 0;
	int ret;
	size_t cur_size = size;
	size_t datasize;
	unsigned long offset;
	int use_compress = 0;

	if (compressed_size && compressed_pages) {
		use_compress = 1;
		cur_size = compressed_size;
	}

	path = btrfs_alloc_path();
	if (!path)
		return -ENOMEM;

	path->leave_spinning = 1;
	btrfs_set_trans_block_group(trans, inode);

	key.objectid = inode->i_ino;
	key.offset = start;
	btrfs_set_key_type(&key, BTRFS_EXTENT_DATA_KEY);
	datasize = btrfs_file_extent_calc_inline_size(cur_size);

	inode_add_bytes(inode, size);
	ret = btrfs_insert_empty_item(trans, root, path, &key,
				      datasize);
	BUG_ON(ret);
	if (ret) {
		err = ret;
		goto fail;
	}
	leaf = path->nodes[0];
	ei = btrfs_item_ptr(leaf, path->slots[0],
			    struct btrfs_file_extent_item);
	btrfs_set_file_extent_generation(leaf, ei, trans->transid);
	btrfs_set_file_extent_type(leaf, ei, BTRFS_FILE_EXTENT_INLINE);
	btrfs_set_file_extent_encryption(leaf, ei, 0);
	btrfs_set_file_extent_other_encoding(leaf, ei, 0);
	btrfs_set_file_extent_ram_bytes(leaf, ei, size);
	ptr = btrfs_file_extent_inline_start(ei);

	if (use_compress) {
		struct page *cpage;
		int i = 0;
		while (compressed_size > 0) {
			cpage = compressed_pages[i];
			cur_size = min_t(unsigned long, compressed_size,
				       PAGE_CACHE_SIZE);

			kaddr = kmap_atomic(cpage, KM_USER0);
			write_extent_buffer(leaf, kaddr, ptr, cur_size);
			kunmap_atomic(kaddr, KM_USER0);

			i++;
			ptr += cur_size;
			compressed_size -= cur_size;
		}
		btrfs_set_file_extent_compression(leaf, ei,
						  BTRFS_COMPRESS_ZLIB);
	} else {
		page = find_get_page(inode->i_mapping,
				     start >> PAGE_CACHE_SHIFT);
		btrfs_set_file_extent_compression(leaf, ei, 0);
		kaddr = kmap_atomic(page, KM_USER0);
		offset = start & (PAGE_CACHE_SIZE - 1);
		write_extent_buffer(leaf, kaddr + offset, ptr, size);
		kunmap_atomic(kaddr, KM_USER0);
		page_cache_release(page);
	}
	btrfs_mark_buffer_dirty(leaf);
	btrfs_free_path(path);

	BTRFS_I(inode)->disk_i_size = inode->i_size;
	btrfs_update_inode(trans, root, inode);
	return 0;
fail:
	btrfs_free_path(path);
	return err;
}


/*
 * conditionally insert an inline extent into the file.  This
 * does the checks required to make sure the data is small enough
 * to fit as an inline extent.
 */
static noinline int cow_file_range_inline(struct btrfs_trans_handle *trans,
				 struct btrfs_root *root,
				 struct inode *inode, u64 start, u64 end,
				 size_t compressed_size,
				 struct page **compressed_pages)
{
	u64 isize = i_size_read(inode);
	u64 actual_end = min(end + 1, isize);
	u64 inline_len = actual_end - start;
	u64 aligned_end = (end + root->sectorsize - 1) &
			~((u64)root->sectorsize - 1);
	u64 hint_byte;
	u64 data_len = inline_len;
	int ret;

	if (compressed_size)
		data_len = compressed_size;

	if (start > 0 ||
	    actual_end >= PAGE_CACHE_SIZE ||
	    data_len >= BTRFS_MAX_INLINE_DATA_SIZE(root) ||
	    (!compressed_size &&
	    (actual_end & (root->sectorsize - 1)) == 0) ||
	    end + 1 < isize ||
	    data_len > root->fs_info->max_inline) {
		return 1;
	}

	ret = btrfs_drop_extents(trans, root, inode, start,
				 aligned_end, aligned_end, start,
				 &hint_byte, 1);
	BUG_ON(ret);

	if (isize > actual_end)
		inline_len = min_t(u64, isize, actual_end);
	ret = insert_inline_extent(trans, root, inode, start,
				   inline_len, compressed_size,
				   compressed_pages);
	BUG_ON(ret);
	btrfs_drop_extent_cache(inode, start, aligned_end - 1, 0);
	return 0;
}

struct async_extent {
	u64 start;
	u64 ram_size;
	u64 compressed_size;
	struct page **pages;
	unsigned long nr_pages;
	struct list_head list;
};

struct async_cow {
	struct inode *inode;
	struct btrfs_root *root;
	struct page *locked_page;
	u64 start;
	u64 end;
	struct list_head extents;
	struct btrfs_work work;
};

static noinline int add_async_extent(struct async_cow *cow,
				     u64 start, u64 ram_size,
				     u64 compressed_size,
				     struct page **pages,
				     unsigned long nr_pages)
{
	struct async_extent *async_extent;

	async_extent = kmalloc(sizeof(*async_extent), GFP_NOFS);
	async_extent->start = start;
	async_extent->ram_size = ram_size;
	async_extent->compressed_size = compressed_size;
	async_extent->pages = pages;
	async_extent->nr_pages = nr_pages;
	list_add_tail(&async_extent->list, &cow->extents);
	return 0;
}

/*
 * we create compressed extents in two phases.  The first
 * phase compresses a range of pages that have already been
 * locked (both pages and state bits are locked).
 *
 * This is done inside an ordered work queue, and the compression
 * is spread across many cpus.  The actual IO submission is step
 * two, and the ordered work queue takes care of making sure that
 * happens in the same order things were put onto the queue by
 * writepages and friends.
 *
 * If this code finds it can't get good compression, it puts an
 * entry onto the work queue to write the uncompressed bytes.  This
 * makes sure that both compressed inodes and uncompressed inodes
 * are written in the same order that pdflush sent them down.
 */
static noinline int compress_file_range(struct inode *inode,
					struct page *locked_page,
					u64 start, u64 end,
					struct async_cow *async_cow,
					int *num_added)
{
	struct btrfs_root *root = BTRFS_I(inode)->root;
	struct btrfs_trans_handle *trans;
	u64 num_bytes;
	u64 orig_start;
	u64 disk_num_bytes;
	u64 blocksize = root->sectorsize;
	u64 actual_end;
	u64 isize = i_size_read(inode);
	int ret = 0;
	struct page **pages = NULL;
	unsigned long nr_pages;
	unsigned long nr_pages_ret = 0;
	unsigned long total_compressed = 0;
	unsigned long total_in = 0;
	unsigned long max_compressed = 128 * 1024;
	unsigned long max_uncompressed = 128 * 1024;
	int i;
	int will_compress;

	orig_start = start;

	actual_end = min_t(u64, isize, end + 1);
again:
	will_compress = 0;
	nr_pages = (end >> PAGE_CACHE_SHIFT) - (start >> PAGE_CACHE_SHIFT) + 1;
	nr_pages = min(nr_pages, (128 * 1024UL) / PAGE_CACHE_SIZE);

	/*
	 * we don't want to send crud past the end of i_size through
	 * compression, that's just a waste of CPU time.  So, if the
	 * end of the file is before the start of our current
	 * requested range of bytes, we bail out to the uncompressed
	 * cleanup code that can deal with all of this.
	 *
	 * It isn't really the fastest way to fix things, but this is a
	 * very uncommon corner.
	 */
	if (actual_end <= start)
		goto cleanup_and_bail_uncompressed;

	total_compressed = actual_end - start;

	/* we want to make sure that amount of ram required to uncompress
	 * an extent is reasonable, so we limit the total size in ram
	 * of a compressed extent to 128k.  This is a crucial number
	 * because it also controls how easily we can spread reads across
	 * cpus for decompression.
	 *
	 * We also want to make sure the amount of IO required to do
	 * a random read is reasonably small, so we limit the size of
	 * a compressed extent to 128k.
	 */
	total_compressed = min(total_compressed, max_uncompressed);
	num_bytes = (end - start + blocksize) & ~(blocksize - 1);
	num_bytes = max(blocksize,  num_bytes);
	disk_num_bytes = num_bytes;
	total_in = 0;
	ret = 0;

	/*
	 * we do compression for mount -o compress and when the
	 * inode has not been flagged as nocompress.  This flag can
	 * change at any time if we discover bad compression ratios.
	 */
	if (!(BTRFS_I(inode)->flags & BTRFS_INODE_NOCOMPRESS) &&
	    btrfs_test_opt(root, COMPRESS)) {
		WARN_ON(pages);
		pages = kzalloc(sizeof(struct page *) * nr_pages, GFP_NOFS);

		ret = btrfs_zlib_compress_pages(inode->i_mapping, start,
						total_compressed, pages,
						nr_pages, &nr_pages_ret,
						&total_in,
						&total_compressed,
						max_compressed);

		if (!ret) {
			unsigned long offset = total_compressed &
				(PAGE_CACHE_SIZE - 1);
			struct page *page = pages[nr_pages_ret - 1];
			char *kaddr;

			/* zero the tail end of the last page, we might be
			 * sending it down to disk
			 */
			if (offset) {
				kaddr = kmap_atomic(page, KM_USER0);
				memset(kaddr + offset, 0,
				       PAGE_CACHE_SIZE - offset);
				kunmap_atomic(kaddr, KM_USER0);
			}
			will_compress = 1;
		}
	}
	if (start == 0) {
		trans = btrfs_join_transaction(root, 1);
		BUG_ON(!trans);
		btrfs_set_trans_block_group(trans, inode);

		/* lets try to make an inline extent */
		if (ret || total_in < (actual_end - start)) {
			/* we didn't compress the entire range, try
			 * to make an uncompressed inline extent.
			 */
			ret = cow_file_range_inline(trans, root, inode,
						    start, end, 0, NULL);
		} else {
			/* try making a compressed inline extent */
			ret = cow_file_range_inline(trans, root, inode,
						    start, end,
						    total_compressed, pages);
		}
		btrfs_end_transaction(trans, root);
		if (ret == 0) {
			/*
			 * inline extent creation worked, we don't need
			 * to create any more async work items.  Unlock
			 * and free up our temp pages.
			 */
			extent_clear_unlock_delalloc(inode,
			     &BTRFS_I(inode)->io_tree,
			     start, end, NULL,
			     EXTENT_CLEAR_UNLOCK_PAGE | EXTENT_CLEAR_DIRTY |
			     EXTENT_CLEAR_DELALLOC |
			     EXTENT_CLEAR_ACCOUNTING |
			     EXTENT_SET_WRITEBACK | EXTENT_END_WRITEBACK);
			ret = 0;
			goto free_pages_out;
		}
	}

	if (will_compress) {
		/*
		 * we aren't doing an inline extent round the compressed size
		 * up to a block size boundary so the allocator does sane
		 * things
		 */
		total_compressed = (total_compressed + blocksize - 1) &
			~(blocksize - 1);

		/*
		 * one last check to make sure the compression is really a
		 * win, compare the page count read with the blocks on disk
		 */
		total_in = (total_in + PAGE_CACHE_SIZE - 1) &
			~(PAGE_CACHE_SIZE - 1);
		if (total_compressed >= total_in) {
			will_compress = 0;
		} else {
			disk_num_bytes = total_compressed;
			num_bytes = total_in;
		}
	}
	if (!will_compress && pages) {
		/*
		 * the compression code ran but failed to make things smaller,
		 * free any pages it allocated and our page pointer array
		 */
		for (i = 0; i < nr_pages_ret; i++) {
			WARN_ON(pages[i]->mapping);
			page_cache_release(pages[i]);
		}
		kfree(pages);
		pages = NULL;
		total_compressed = 0;
		nr_pages_ret = 0;

		/* flag the file so we don't compress in the future */
		BTRFS_I(inode)->flags |= BTRFS_INODE_NOCOMPRESS;
	}
	if (will_compress) {
		*num_added += 1;

		/* the async work queues will take care of doing actual
		 * allocation on disk for these compressed pages,
		 * and will submit them to the elevator.
		 */
		add_async_extent(async_cow, start, num_bytes,
				 total_compressed, pages, nr_pages_ret);

		if (start + num_bytes < end && start + num_bytes < actual_end) {
			start += num_bytes;
			pages = NULL;
			cond_resched();
			goto again;
		}
	} else {
cleanup_and_bail_uncompressed:
		/*
		 * No compression, but we still need to write the pages in
		 * the file we've been given so far.  redirty the locked
		 * page if it corresponds to our extent and set things up
		 * for the async work queue to run cow_file_range to do
		 * the normal delalloc dance
		 */
		if (page_offset(locked_page) >= start &&
		    page_offset(locked_page) <= end) {
			__set_page_dirty_nobuffers(locked_page);
			/* unlocked later on in the async handlers */
		}
		add_async_extent(async_cow, start, end - start + 1, 0, NULL, 0);
		*num_added += 1;
	}

out:
	return 0;

free_pages_out:
	for (i = 0; i < nr_pages_ret; i++) {
		WARN_ON(pages[i]->mapping);
		page_cache_release(pages[i]);
	}
	kfree(pages);

	goto out;
}

/*
 * phase two of compressed writeback.  This is the ordered portion
 * of the code, which only gets called in the order the work was
 * queued.  We walk all the async extents created by compress_file_range
 * and send them down to the disk.
 */
static noinline int submit_compressed_extents(struct inode *inode,
					      struct async_cow *async_cow)
{
	struct async_extent *async_extent;
	u64 alloc_hint = 0;
	struct btrfs_trans_handle *trans;
	struct btrfs_key ins;
	struct extent_map *em;
	struct btrfs_root *root = BTRFS_I(inode)->root;
	struct extent_map_tree *em_tree = &BTRFS_I(inode)->extent_tree;
	struct extent_io_tree *io_tree;
	int ret = 0;

	if (list_empty(&async_cow->extents))
		return 0;

	trans = btrfs_join_transaction(root, 1);

	while (!list_empty(&async_cow->extents)) {
		async_extent = list_entry(async_cow->extents.next,
					  struct async_extent, list);
		list_del(&async_extent->list);

		io_tree = &BTRFS_I(inode)->io_tree;

retry:
		/* did the compression code fall back to uncompressed IO? */
		if (!async_extent->pages) {
			int page_started = 0;
			unsigned long nr_written = 0;

			lock_extent(io_tree, async_extent->start,
				    async_extent->start +
				    async_extent->ram_size - 1, GFP_NOFS);

			/* allocate blocks */
			ret = cow_file_range(inode, async_cow->locked_page,
					     async_extent->start,
					     async_extent->start +
					     async_extent->ram_size - 1,
					     &page_started, &nr_written, 0);

			/*
			 * if page_started, cow_file_range inserted an
			 * inline extent and took care of all the unlocking
			 * and IO for us.  Otherwise, we need to submit
			 * all those pages down to the drive.
			 */
			if (!page_started && !ret)
				extent_write_locked_range(io_tree,
						  inode, async_extent->start,
						  async_extent->start +
						  async_extent->ram_size - 1,
						  btrfs_get_extent,
						  WB_SYNC_ALL);
			kfree(async_extent);
			cond_resched();
			continue;
		}

		lock_extent(io_tree, async_extent->start,
			    async_extent->start + async_extent->ram_size - 1,
			    GFP_NOFS);
		/*
		 * here we're doing allocation and writeback of the
		 * compressed pages
		 */
		btrfs_drop_extent_cache(inode, async_extent->start,
					async_extent->start +
					async_extent->ram_size - 1, 0);

		ret = btrfs_reserve_extent(trans, root,
					   async_extent->compressed_size,
					   async_extent->compressed_size,
					   0, alloc_hint,
					   (u64)-1, &ins, 1);
		if (ret) {
			int i;
			for (i = 0; i < async_extent->nr_pages; i++) {
				WARN_ON(async_extent->pages[i]->mapping);
				page_cache_release(async_extent->pages[i]);
			}
			kfree(async_extent->pages);
			async_extent->nr_pages = 0;
			async_extent->pages = NULL;
			unlock_extent(io_tree, async_extent->start,
				      async_extent->start +
				      async_extent->ram_size - 1, GFP_NOFS);
			goto retry;
		}

		em = alloc_extent_map(GFP_NOFS);
		em->start = async_extent->start;
		em->len = async_extent->ram_size;
		em->orig_start = em->start;

		em->block_start = ins.objectid;
		em->block_len = ins.offset;
		em->bdev = root->fs_info->fs_devices->latest_bdev;
		set_bit(EXTENT_FLAG_PINNED, &em->flags);
		set_bit(EXTENT_FLAG_COMPRESSED, &em->flags);

		while (1) {
			write_lock(&em_tree->lock);
			ret = add_extent_mapping(em_tree, em);
			write_unlock(&em_tree->lock);
			if (ret != -EEXIST) {
				free_extent_map(em);
				break;
			}
			btrfs_drop_extent_cache(inode, async_extent->start,
						async_extent->start +
						async_extent->ram_size - 1, 0);
		}

		ret = btrfs_add_ordered_extent(inode, async_extent->start,
					       ins.objectid,
					       async_extent->ram_size,
					       ins.offset,
					       BTRFS_ORDERED_COMPRESSED);
		BUG_ON(ret);

		btrfs_end_transaction(trans, root);

		/*
		 * clear dirty, set writeback and unlock the pages.
		 */
		extent_clear_unlock_delalloc(inode,
				&BTRFS_I(inode)->io_tree,
				async_extent->start,
				async_extent->start +
				async_extent->ram_size - 1,
				NULL, EXTENT_CLEAR_UNLOCK_PAGE |
				EXTENT_CLEAR_UNLOCK |
				EXTENT_CLEAR_DELALLOC |
				EXTENT_CLEAR_DIRTY | EXTENT_SET_WRITEBACK);

		ret = btrfs_submit_compressed_write(inode,
				    async_extent->start,
				    async_extent->ram_size,
				    ins.objectid,
				    ins.offset, async_extent->pages,
				    async_extent->nr_pages);

		BUG_ON(ret);
		trans = btrfs_join_transaction(root, 1);
		alloc_hint = ins.objectid + ins.offset;
		kfree(async_extent);
		cond_resched();
	}

	btrfs_end_transaction(trans, root);
	return 0;
}

/*
 * when extent_io.c finds a delayed allocation range in the file,
 * the call backs end up in this code.  The basic idea is to
 * allocate extents on disk for the range, and create ordered data structs
 * in ram to track those extents.
 *
 * locked_page is the page that writepage had locked already.  We use
 * it to make sure we don't do extra locks or unlocks.
 *
 * *page_started is set to one if we unlock locked_page and do everything
 * required to start IO on it.  It may be clean and already done with
 * IO when we return.
 */
static noinline int cow_file_range(struct inode *inode,
				   struct page *locked_page,
				   u64 start, u64 end, int *page_started,
				   unsigned long *nr_written,
				   int unlock)
{
	struct btrfs_root *root = BTRFS_I(inode)->root;
	struct btrfs_trans_handle *trans;
	u64 alloc_hint = 0;
	u64 num_bytes;
	unsigned long ram_size;
	u64 disk_num_bytes;
	u64 cur_alloc_size;
	u64 blocksize = root->sectorsize;
	u64 actual_end;
	u64 isize = i_size_read(inode);
	struct btrfs_key ins;
	struct extent_map *em;
	struct extent_map_tree *em_tree = &BTRFS_I(inode)->extent_tree;
	int ret = 0;

	trans = btrfs_join_transaction(root, 1);
	BUG_ON(!trans);
	btrfs_set_trans_block_group(trans, inode);

	actual_end = min_t(u64, isize, end + 1);

	num_bytes = (end - start + blocksize) & ~(blocksize - 1);
	num_bytes = max(blocksize,  num_bytes);
	disk_num_bytes = num_bytes;
	ret = 0;

	if (start == 0) {
		/* lets try to make an inline extent */
		ret = cow_file_range_inline(trans, root, inode,
					    start, end, 0, NULL);
		if (ret == 0) {
			extent_clear_unlock_delalloc(inode,
				     &BTRFS_I(inode)->io_tree,
				     start, end, NULL,
				     EXTENT_CLEAR_UNLOCK_PAGE |
				     EXTENT_CLEAR_UNLOCK |
				     EXTENT_CLEAR_DELALLOC |
				     EXTENT_CLEAR_ACCOUNTING |
				     EXTENT_CLEAR_DIRTY |
				     EXTENT_SET_WRITEBACK |
				     EXTENT_END_WRITEBACK);
			*nr_written = *nr_written +
			     (end - start + PAGE_CACHE_SIZE) / PAGE_CACHE_SIZE;
			*page_started = 1;
			ret = 0;
			goto out;
		}
	}

	BUG_ON(disk_num_bytes >
	       btrfs_super_total_bytes(&root->fs_info->super_copy));


	read_lock(&BTRFS_I(inode)->extent_tree.lock);
	em = search_extent_mapping(&BTRFS_I(inode)->extent_tree,
				   start, num_bytes);
	if (em) {
		/*
		 * if block start isn't an actual block number then find the
		 * first block in this inode and use that as a hint.  If that
		 * block is also bogus then just don't worry about it.
		 */
		if (em->block_start >= EXTENT_MAP_LAST_BYTE) {
			free_extent_map(em);
			em = search_extent_mapping(em_tree, 0, 0);
			if (em && em->block_start < EXTENT_MAP_LAST_BYTE)
				alloc_hint = em->block_start;
			if (em)
				free_extent_map(em);
		} else {
			alloc_hint = em->block_start;
			free_extent_map(em);
		}
	}
	read_unlock(&BTRFS_I(inode)->extent_tree.lock);
	btrfs_drop_extent_cache(inode, start, start + num_bytes - 1, 0);

	while (disk_num_bytes > 0) {
		unsigned long op;

		cur_alloc_size = min(disk_num_bytes, root->fs_info->max_extent);
		ret = btrfs_reserve_extent(trans, root, cur_alloc_size,
					   root->sectorsize, 0, alloc_hint,
					   (u64)-1, &ins, 1);
		BUG_ON(ret);

		em = alloc_extent_map(GFP_NOFS);
		em->start = start;
		em->orig_start = em->start;
		ram_size = ins.offset;
		em->len = ins.offset;

		em->block_start = ins.objectid;
		em->block_len = ins.offset;
		em->bdev = root->fs_info->fs_devices->latest_bdev;
		set_bit(EXTENT_FLAG_PINNED, &em->flags);

		while (1) {
			write_lock(&em_tree->lock);
			ret = add_extent_mapping(em_tree, em);
			write_unlock(&em_tree->lock);
			if (ret != -EEXIST) {
				free_extent_map(em);
				break;
			}
			btrfs_drop_extent_cache(inode, start,
						start + ram_size - 1, 0);
		}

		cur_alloc_size = ins.offset;
		ret = btrfs_add_ordered_extent(inode, start, ins.objectid,
					       ram_size, cur_alloc_size, 0);
		BUG_ON(ret);

		if (root->root_key.objectid ==
		    BTRFS_DATA_RELOC_TREE_OBJECTID) {
			ret = btrfs_reloc_clone_csums(inode, start,
						      cur_alloc_size);
			BUG_ON(ret);
		}

		if (disk_num_bytes < cur_alloc_size)
			break;

		/* we're not doing compressed IO, don't unlock the first
		 * page (which the caller expects to stay locked), don't
		 * clear any dirty bits and don't set any writeback bits
		 *
		 * Do set the Private2 bit so we know this page was properly
		 * setup for writepage
		 */
		op = unlock ? EXTENT_CLEAR_UNLOCK_PAGE : 0;
		op |= EXTENT_CLEAR_UNLOCK | EXTENT_CLEAR_DELALLOC |
			EXTENT_SET_PRIVATE2;

		extent_clear_unlock_delalloc(inode, &BTRFS_I(inode)->io_tree,
					     start, start + ram_size - 1,
					     locked_page, op);
		disk_num_bytes -= cur_alloc_size;
		num_bytes -= cur_alloc_size;
		alloc_hint = ins.objectid + ins.offset;
		start += cur_alloc_size;
	}
out:
	ret = 0;
	btrfs_end_transaction(trans, root);

	return ret;
}

/*
 * work queue call back to started compression on a file and pages
 */
static noinline void async_cow_start(struct btrfs_work *work)
{
	struct async_cow *async_cow;
	int num_added = 0;
	async_cow = container_of(work, struct async_cow, work);

	compress_file_range(async_cow->inode, async_cow->locked_page,
			    async_cow->start, async_cow->end, async_cow,
			    &num_added);
	if (num_added == 0)
		async_cow->inode = NULL;
}

/*
 * work queue call back to submit previously compressed pages
 */
static noinline void async_cow_submit(struct btrfs_work *work)
{
	struct async_cow *async_cow;
	struct btrfs_root *root;
	unsigned long nr_pages;

	async_cow = container_of(work, struct async_cow, work);

	root = async_cow->root;
	nr_pages = (async_cow->end - async_cow->start + PAGE_CACHE_SIZE) >>
		PAGE_CACHE_SHIFT;

	atomic_sub(nr_pages, &root->fs_info->async_delalloc_pages);

	if (atomic_read(&root->fs_info->async_delalloc_pages) <
	    5 * 1042 * 1024 &&
	    waitqueue_active(&root->fs_info->async_submit_wait))
		wake_up(&root->fs_info->async_submit_wait);

	if (async_cow->inode)
		submit_compressed_extents(async_cow->inode, async_cow);
}

static noinline void async_cow_free(struct btrfs_work *work)
{
	struct async_cow *async_cow;
	async_cow = container_of(work, struct async_cow, work);
	kfree(async_cow);
}

static int cow_file_range_async(struct inode *inode, struct page *locked_page,
				u64 start, u64 end, int *page_started,
				unsigned long *nr_written)
{
	struct async_cow *async_cow;
	struct btrfs_root *root = BTRFS_I(inode)->root;
	unsigned long nr_pages;
	u64 cur_end;
	int limit = 10 * 1024 * 1042;

	clear_extent_bit(&BTRFS_I(inode)->io_tree, start, end, EXTENT_LOCKED,
			 1, 0, NULL, GFP_NOFS);
	while (start < end) {
		async_cow = kmalloc(sizeof(*async_cow), GFP_NOFS);
		async_cow->inode = inode;
		async_cow->root = root;
		async_cow->locked_page = locked_page;
		async_cow->start = start;

		if (BTRFS_I(inode)->flags & BTRFS_INODE_NOCOMPRESS)
			cur_end = end;
		else
			cur_end = min(end, start + 512 * 1024 - 1);

		async_cow->end = cur_end;
		INIT_LIST_HEAD(&async_cow->extents);

		async_cow->work.func = async_cow_start;
		async_cow->work.ordered_func = async_cow_submit;
		async_cow->work.ordered_free = async_cow_free;
		async_cow->work.flags = 0;

		nr_pages = (cur_end - start + PAGE_CACHE_SIZE) >>
			PAGE_CACHE_SHIFT;
		atomic_add(nr_pages, &root->fs_info->async_delalloc_pages);

		btrfs_queue_worker(&root->fs_info->delalloc_workers,
				   &async_cow->work);

		if (atomic_read(&root->fs_info->async_delalloc_pages) > limit) {
			wait_event(root->fs_info->async_submit_wait,
			   (atomic_read(&root->fs_info->async_delalloc_pages) <
			    limit));
		}

		while (atomic_read(&root->fs_info->async_submit_draining) &&
		      atomic_read(&root->fs_info->async_delalloc_pages)) {
			wait_event(root->fs_info->async_submit_wait,
			  (atomic_read(&root->fs_info->async_delalloc_pages) ==
			   0));
		}

		*nr_written += nr_pages;
		start = cur_end + 1;
	}
	*page_started = 1;
	return 0;
}

static noinline int csum_exist_in_range(struct btrfs_root *root,
					u64 bytenr, u64 num_bytes)
{
	int ret;
	struct btrfs_ordered_sum *sums;
	LIST_HEAD(list);

	ret = btrfs_lookup_csums_range(root->fs_info->csum_root, bytenr,
				       bytenr + num_bytes - 1, &list);
	if (ret == 0 && list_empty(&list))
		return 0;

	while (!list_empty(&list)) {
		sums = list_entry(list.next, struct btrfs_ordered_sum, list);
		list_del(&sums->list);
		kfree(sums);
	}
	return 1;
}

/*
 * when nowcow writeback call back.  This checks for snapshots or COW copies
 * of the extents that exist in the file, and COWs the file as required.
 *
 * If no cow copies or snapshots exist, we write directly to the existing
 * blocks on disk
 */
static noinline int run_delalloc_nocow(struct inode *inode,
				       struct page *locked_page,
			      u64 start, u64 end, int *page_started, int force,
			      unsigned long *nr_written)
{
	struct btrfs_root *root = BTRFS_I(inode)->root;
	struct btrfs_trans_handle *trans;
	struct extent_buffer *leaf;
	struct btrfs_path *path;
	struct btrfs_file_extent_item *fi;
	struct btrfs_key found_key;
	u64 cow_start;
	u64 cur_offset;
	u64 extent_end;
	u64 extent_offset;
	u64 disk_bytenr;
	u64 num_bytes;
	int extent_type;
	int ret;
	int type;
	int nocow;
	int check_prev = 1;

	path = btrfs_alloc_path();
	BUG_ON(!path);
	trans = btrfs_join_transaction(root, 1);
	BUG_ON(!trans);

	cow_start = (u64)-1;
	cur_offset = start;
	while (1) {
		ret = btrfs_lookup_file_extent(trans, root, path, inode->i_ino,
					       cur_offset, 0);
		BUG_ON(ret < 0);
		if (ret > 0 && path->slots[0] > 0 && check_prev) {
			leaf = path->nodes[0];
			btrfs_item_key_to_cpu(leaf, &found_key,
					      path->slots[0] - 1);
			if (found_key.objectid == inode->i_ino &&
			    found_key.type == BTRFS_EXTENT_DATA_KEY)
				path->slots[0]--;
		}
		check_prev = 0;
next_slot:
		leaf = path->nodes[0];
		if (path->slots[0] >= btrfs_header_nritems(leaf)) {
			ret = btrfs_next_leaf(root, path);
			if (ret < 0)
				BUG_ON(1);
			if (ret > 0)
				break;
			leaf = path->nodes[0];
		}

		nocow = 0;
		disk_bytenr = 0;
		num_bytes = 0;
		btrfs_item_key_to_cpu(leaf, &found_key, path->slots[0]);

		if (found_key.objectid > inode->i_ino ||
		    found_key.type > BTRFS_EXTENT_DATA_KEY ||
		    found_key.offset > end)
			break;

		if (found_key.offset > cur_offset) {
			extent_end = found_key.offset;
			extent_type = 0;
			goto out_check;
		}

		fi = btrfs_item_ptr(leaf, path->slots[0],
				    struct btrfs_file_extent_item);
		extent_type = btrfs_file_extent_type(leaf, fi);

		if (extent_type == BTRFS_FILE_EXTENT_REG ||
		    extent_type == BTRFS_FILE_EXTENT_PREALLOC) {
			disk_bytenr = btrfs_file_extent_disk_bytenr(leaf, fi);
			extent_offset = btrfs_file_extent_offset(leaf, fi);
			extent_end = found_key.offset +
				btrfs_file_extent_num_bytes(leaf, fi);
			if (extent_end <= start) {
				path->slots[0]++;
				goto next_slot;
			}
			if (disk_bytenr == 0)
				goto out_check;
			if (btrfs_file_extent_compression(leaf, fi) ||
			    btrfs_file_extent_encryption(leaf, fi) ||
			    btrfs_file_extent_other_encoding(leaf, fi))
				goto out_check;
			if (extent_type == BTRFS_FILE_EXTENT_REG && !force)
				goto out_check;
			if (btrfs_extent_readonly(root, disk_bytenr))
				goto out_check;
			if (btrfs_cross_ref_exist(trans, root, inode->i_ino,
						  found_key.offset -
						  extent_offset, disk_bytenr))
				goto out_check;
			disk_bytenr += extent_offset;
			disk_bytenr += cur_offset - found_key.offset;
			num_bytes = min(end + 1, extent_end) - cur_offset;
			/*
			 * force cow if csum exists in the range.
			 * this ensure that csum for a given extent are
			 * either valid or do not exist.
			 */
			if (csum_exist_in_range(root, disk_bytenr, num_bytes))
				goto out_check;
			nocow = 1;
		} else if (extent_type == BTRFS_FILE_EXTENT_INLINE) {
			extent_end = found_key.offset +
				btrfs_file_extent_inline_len(leaf, fi);
			extent_end = ALIGN(extent_end, root->sectorsize);
		} else {
			BUG_ON(1);
		}
out_check:
		if (extent_end <= start) {
			path->slots[0]++;
			goto next_slot;
		}
		if (!nocow) {
			if (cow_start == (u64)-1)
				cow_start = cur_offset;
			cur_offset = extent_end;
			if (cur_offset > end)
				break;
			path->slots[0]++;
			goto next_slot;
		}

		btrfs_release_path(root, path);
		if (cow_start != (u64)-1) {
			ret = cow_file_range(inode, locked_page, cow_start,
					found_key.offset - 1, page_started,
					nr_written, 1);
			BUG_ON(ret);
			cow_start = (u64)-1;
		}

		if (extent_type == BTRFS_FILE_EXTENT_PREALLOC) {
			struct extent_map *em;
			struct extent_map_tree *em_tree;
			em_tree = &BTRFS_I(inode)->extent_tree;
			em = alloc_extent_map(GFP_NOFS);
			em->start = cur_offset;
			em->orig_start = em->start;
			em->len = num_bytes;
			em->block_len = num_bytes;
			em->block_start = disk_bytenr;
			em->bdev = root->fs_info->fs_devices->latest_bdev;
			set_bit(EXTENT_FLAG_PINNED, &em->flags);
			while (1) {
				write_lock(&em_tree->lock);
				ret = add_extent_mapping(em_tree, em);
				write_unlock(&em_tree->lock);
				if (ret != -EEXIST) {
					free_extent_map(em);
					break;
				}
				btrfs_drop_extent_cache(inode, em->start,
						em->start + em->len - 1, 0);
			}
			type = BTRFS_ORDERED_PREALLOC;
		} else {
			type = BTRFS_ORDERED_NOCOW;
		}

		ret = btrfs_add_ordered_extent(inode, cur_offset, disk_bytenr,
					       num_bytes, num_bytes, type);
		BUG_ON(ret);

		extent_clear_unlock_delalloc(inode, &BTRFS_I(inode)->io_tree,
				cur_offset, cur_offset + num_bytes - 1,
				locked_page, EXTENT_CLEAR_UNLOCK_PAGE |
				EXTENT_CLEAR_UNLOCK | EXTENT_CLEAR_DELALLOC |
				EXTENT_SET_PRIVATE2);
		cur_offset = extent_end;
		if (cur_offset > end)
			break;
	}
	btrfs_release_path(root, path);

	if (cur_offset <= end && cow_start == (u64)-1)
		cow_start = cur_offset;
	if (cow_start != (u64)-1) {
		ret = cow_file_range(inode, locked_page, cow_start, end,
				     page_started, nr_written, 1);
		BUG_ON(ret);
	}

	ret = btrfs_end_transaction(trans, root);
	BUG_ON(ret);
	btrfs_free_path(path);
	return 0;
}

/*
 * extent_io.c call back to do delayed allocation processing
 */
static int run_delalloc_range(struct inode *inode, struct page *locked_page,
			      u64 start, u64 end, int *page_started,
			      unsigned long *nr_written)
{
	int ret;
	struct btrfs_root *root = BTRFS_I(inode)->root;

	if (BTRFS_I(inode)->flags & BTRFS_INODE_NODATACOW)
		ret = run_delalloc_nocow(inode, locked_page, start, end,
					 page_started, 1, nr_written);
	else if (BTRFS_I(inode)->flags & BTRFS_INODE_PREALLOC)
		ret = run_delalloc_nocow(inode, locked_page, start, end,
					 page_started, 0, nr_written);
	else if (!btrfs_test_opt(root, COMPRESS))
		ret = cow_file_range(inode, locked_page, start, end,
				      page_started, nr_written, 1);
	else
		ret = cow_file_range_async(inode, locked_page, start, end,
					   page_started, nr_written);
	return ret;
}

static int btrfs_split_extent_hook(struct inode *inode,
				    struct extent_state *orig, u64 split)
{
	struct btrfs_root *root = BTRFS_I(inode)->root;
	u64 size;

	if (!(orig->state & EXTENT_DELALLOC))
		return 0;

	size = orig->end - orig->start + 1;
	if (size > root->fs_info->max_extent) {
		u64 num_extents;
		u64 new_size;

		new_size = orig->end - split + 1;
		num_extents = div64_u64(size + root->fs_info->max_extent - 1,
					root->fs_info->max_extent);

		/*
<<<<<<< HEAD
		 * if we break a large extent up then leave delalloc_extents be,
		 * since we've already accounted for the large extent.
=======
		 * if we break a large extent up then leave oustanding_extents
		 * be, since we've already accounted for the large extent.
>>>>>>> 66b00a7c
		 */
		if (div64_u64(new_size + root->fs_info->max_extent - 1,
			      root->fs_info->max_extent) < num_extents)
			return 0;
	}

<<<<<<< HEAD
	BTRFS_I(inode)->delalloc_extents++;
=======
	spin_lock(&BTRFS_I(inode)->accounting_lock);
	BTRFS_I(inode)->outstanding_extents++;
	spin_unlock(&BTRFS_I(inode)->accounting_lock);
>>>>>>> 66b00a7c

	return 0;
}

/*
 * extent_io.c merge_extent_hook, used to track merged delayed allocation
 * extents so we can keep track of new extents that are just merged onto old
 * extents, such as when we are doing sequential writes, so we can properly
 * account for the metadata space we'll need.
 */
static int btrfs_merge_extent_hook(struct inode *inode,
				   struct extent_state *new,
				   struct extent_state *other)
{
	struct btrfs_root *root = BTRFS_I(inode)->root;
	u64 new_size, old_size;
	u64 num_extents;

	/* not delalloc, ignore it */
	if (!(other->state & EXTENT_DELALLOC))
		return 0;

	old_size = other->end - other->start + 1;
	if (new->start < other->start)
		new_size = other->end - new->start + 1;
	else
		new_size = new->end - other->start + 1;

	/* we're not bigger than the max, unreserve the space and go */
	if (new_size <= root->fs_info->max_extent) {
<<<<<<< HEAD
		BTRFS_I(inode)->delalloc_extents--;
=======
		spin_lock(&BTRFS_I(inode)->accounting_lock);
		BTRFS_I(inode)->outstanding_extents--;
		spin_unlock(&BTRFS_I(inode)->accounting_lock);
>>>>>>> 66b00a7c
		return 0;
	}

	/*
	 * If we grew by another max_extent, just return, we want to keep that
	 * reserved amount.
	 */
	num_extents = div64_u64(old_size + root->fs_info->max_extent - 1,
				root->fs_info->max_extent);
	if (div64_u64(new_size + root->fs_info->max_extent - 1,
		      root->fs_info->max_extent) > num_extents)
		return 0;

<<<<<<< HEAD
	BTRFS_I(inode)->delalloc_extents--;
=======
	spin_lock(&BTRFS_I(inode)->accounting_lock);
	BTRFS_I(inode)->outstanding_extents--;
	spin_unlock(&BTRFS_I(inode)->accounting_lock);
>>>>>>> 66b00a7c

	return 0;
}

/*
 * extent_io.c set_bit_hook, used to track delayed allocation
 * bytes in this file, and to maintain the list of inodes that
 * have pending delalloc work to be done.
 */
static int btrfs_set_bit_hook(struct inode *inode, u64 start, u64 end,
		       unsigned long old, unsigned long bits)
{

	/*
	 * set_bit and clear bit hooks normally require _irqsave/restore
	 * but in this case, we are only testeing for the DELALLOC
	 * bit, which is only set or cleared with irqs on
	 */
	if (!(old & EXTENT_DELALLOC) && (bits & EXTENT_DELALLOC)) {
		struct btrfs_root *root = BTRFS_I(inode)->root;

<<<<<<< HEAD
		BTRFS_I(inode)->delalloc_extents++;
=======
		spin_lock(&BTRFS_I(inode)->accounting_lock);
		BTRFS_I(inode)->outstanding_extents++;
		spin_unlock(&BTRFS_I(inode)->accounting_lock);
>>>>>>> 66b00a7c
		btrfs_delalloc_reserve_space(root, inode, end - start + 1);
		spin_lock(&root->fs_info->delalloc_lock);
		BTRFS_I(inode)->delalloc_bytes += end - start + 1;
		root->fs_info->delalloc_bytes += end - start + 1;
		if (list_empty(&BTRFS_I(inode)->delalloc_inodes)) {
			list_add_tail(&BTRFS_I(inode)->delalloc_inodes,
				      &root->fs_info->delalloc_inodes);
		}
		spin_unlock(&root->fs_info->delalloc_lock);
	}
	return 0;
}

/*
 * extent_io.c clear_bit_hook, see set_bit_hook for why
 */
static int btrfs_clear_bit_hook(struct inode *inode,
				struct extent_state *state, unsigned long bits)
{
	/*
	 * set_bit and clear bit hooks normally require _irqsave/restore
	 * but in this case, we are only testeing for the DELALLOC
	 * bit, which is only set or cleared with irqs on
	 */
	if ((state->state & EXTENT_DELALLOC) && (bits & EXTENT_DELALLOC)) {
		struct btrfs_root *root = BTRFS_I(inode)->root;

<<<<<<< HEAD
		BTRFS_I(inode)->delalloc_extents--;
		btrfs_unreserve_metadata_for_delalloc(root, inode, 1);
=======
		if (bits & EXTENT_DO_ACCOUNTING) {
			spin_lock(&BTRFS_I(inode)->accounting_lock);
			BTRFS_I(inode)->outstanding_extents--;
			spin_unlock(&BTRFS_I(inode)->accounting_lock);
			btrfs_unreserve_metadata_for_delalloc(root, inode, 1);
		}
>>>>>>> 66b00a7c

		spin_lock(&root->fs_info->delalloc_lock);
		if (state->end - state->start + 1 >
		    root->fs_info->delalloc_bytes) {
			printk(KERN_INFO "btrfs warning: delalloc account "
			       "%llu %llu\n",
			       (unsigned long long)
			       state->end - state->start + 1,
			       (unsigned long long)
			       root->fs_info->delalloc_bytes);
			btrfs_delalloc_free_space(root, inode, (u64)-1);
			root->fs_info->delalloc_bytes = 0;
			BTRFS_I(inode)->delalloc_bytes = 0;
		} else {
			btrfs_delalloc_free_space(root, inode,
						  state->end -
						  state->start + 1);
			root->fs_info->delalloc_bytes -= state->end -
				state->start + 1;
			BTRFS_I(inode)->delalloc_bytes -= state->end -
				state->start + 1;
		}
		if (BTRFS_I(inode)->delalloc_bytes == 0 &&
		    !list_empty(&BTRFS_I(inode)->delalloc_inodes)) {
			list_del_init(&BTRFS_I(inode)->delalloc_inodes);
		}
		spin_unlock(&root->fs_info->delalloc_lock);
	}
	return 0;
}

/*
 * extent_io.c merge_bio_hook, this must check the chunk tree to make sure
 * we don't create bios that span stripes or chunks
 */
int btrfs_merge_bio_hook(struct page *page, unsigned long offset,
			 size_t size, struct bio *bio,
			 unsigned long bio_flags)
{
	struct btrfs_root *root = BTRFS_I(page->mapping->host)->root;
	struct btrfs_mapping_tree *map_tree;
	u64 logical = (u64)bio->bi_sector << 9;
	u64 length = 0;
	u64 map_length;
	int ret;

	if (bio_flags & EXTENT_BIO_COMPRESSED)
		return 0;

	length = bio->bi_size;
	map_tree = &root->fs_info->mapping_tree;
	map_length = length;
	ret = btrfs_map_block(map_tree, READ, logical,
			      &map_length, NULL, 0);

	if (map_length < length + size)
		return 1;
	return 0;
}

/*
 * in order to insert checksums into the metadata in large chunks,
 * we wait until bio submission time.   All the pages in the bio are
 * checksummed and sums are attached onto the ordered extent record.
 *
 * At IO completion time the cums attached on the ordered extent record
 * are inserted into the btree
 */
static int __btrfs_submit_bio_start(struct inode *inode, int rw,
				    struct bio *bio, int mirror_num,
				    unsigned long bio_flags)
{
	struct btrfs_root *root = BTRFS_I(inode)->root;
	int ret = 0;

	ret = btrfs_csum_one_bio(root, inode, bio, 0, 0);
	BUG_ON(ret);
	return 0;
}

/*
 * in order to insert checksums into the metadata in large chunks,
 * we wait until bio submission time.   All the pages in the bio are
 * checksummed and sums are attached onto the ordered extent record.
 *
 * At IO completion time the cums attached on the ordered extent record
 * are inserted into the btree
 */
static int __btrfs_submit_bio_done(struct inode *inode, int rw, struct bio *bio,
			  int mirror_num, unsigned long bio_flags)
{
	struct btrfs_root *root = BTRFS_I(inode)->root;
	return btrfs_map_bio(root, rw, bio, mirror_num, 1);
}

/*
 * extent_io.c submission hook. This does the right thing for csum calculation
 * on write, or reading the csums from the tree before a read
 */
static int btrfs_submit_bio_hook(struct inode *inode, int rw, struct bio *bio,
			  int mirror_num, unsigned long bio_flags)
{
	struct btrfs_root *root = BTRFS_I(inode)->root;
	int ret = 0;
	int skip_sum;

	skip_sum = BTRFS_I(inode)->flags & BTRFS_INODE_NODATASUM;

	ret = btrfs_bio_wq_end_io(root->fs_info, bio, 0);
	BUG_ON(ret);

	if (!(rw & (1 << BIO_RW))) {
		if (bio_flags & EXTENT_BIO_COMPRESSED) {
			return btrfs_submit_compressed_read(inode, bio,
						    mirror_num, bio_flags);
		} else if (!skip_sum)
			btrfs_lookup_bio_sums(root, inode, bio, NULL);
		goto mapit;
	} else if (!skip_sum) {
		/* csum items have already been cloned */
		if (root->root_key.objectid == BTRFS_DATA_RELOC_TREE_OBJECTID)
			goto mapit;
		/* we're doing a write, do the async checksumming */
		return btrfs_wq_submit_bio(BTRFS_I(inode)->root->fs_info,
				   inode, rw, bio, mirror_num,
				   bio_flags, __btrfs_submit_bio_start,
				   __btrfs_submit_bio_done);
	}

mapit:
	return btrfs_map_bio(root, rw, bio, mirror_num, 0);
}

/*
 * given a list of ordered sums record them in the inode.  This happens
 * at IO completion time based on sums calculated at bio submission time.
 */
static noinline int add_pending_csums(struct btrfs_trans_handle *trans,
			     struct inode *inode, u64 file_offset,
			     struct list_head *list)
{
	struct btrfs_ordered_sum *sum;

	btrfs_set_trans_block_group(trans, inode);

	list_for_each_entry(sum, list, list) {
		btrfs_csum_file_blocks(trans,
		       BTRFS_I(inode)->root->fs_info->csum_root, sum);
	}
	return 0;
}

int btrfs_set_extent_delalloc(struct inode *inode, u64 start, u64 end)
{
	if ((end & (PAGE_CACHE_SIZE - 1)) == 0)
		WARN_ON(1);
	return set_extent_delalloc(&BTRFS_I(inode)->io_tree, start, end,
				   GFP_NOFS);
}

/* see btrfs_writepage_start_hook for details on why this is required */
struct btrfs_writepage_fixup {
	struct page *page;
	struct btrfs_work work;
};

static void btrfs_writepage_fixup_worker(struct btrfs_work *work)
{
	struct btrfs_writepage_fixup *fixup;
	struct btrfs_ordered_extent *ordered;
	struct page *page;
	struct inode *inode;
	u64 page_start;
	u64 page_end;

	fixup = container_of(work, struct btrfs_writepage_fixup, work);
	page = fixup->page;
again:
	lock_page(page);
	if (!page->mapping || !PageDirty(page) || !PageChecked(page)) {
		ClearPageChecked(page);
		goto out_page;
	}

	inode = page->mapping->host;
	page_start = page_offset(page);
	page_end = page_offset(page) + PAGE_CACHE_SIZE - 1;

	lock_extent(&BTRFS_I(inode)->io_tree, page_start, page_end, GFP_NOFS);

	/* already ordered? We're done */
	if (PagePrivate2(page))
		goto out;

	ordered = btrfs_lookup_ordered_extent(inode, page_start);
	if (ordered) {
		unlock_extent(&BTRFS_I(inode)->io_tree, page_start,
			      page_end, GFP_NOFS);
		unlock_page(page);
		btrfs_start_ordered_extent(inode, ordered, 1);
		goto again;
	}

	btrfs_set_extent_delalloc(inode, page_start, page_end);
	ClearPageChecked(page);
out:
	unlock_extent(&BTRFS_I(inode)->io_tree, page_start, page_end, GFP_NOFS);
out_page:
	unlock_page(page);
	page_cache_release(page);
}

/*
 * There are a few paths in the higher layers of the kernel that directly
 * set the page dirty bit without asking the filesystem if it is a
 * good idea.  This causes problems because we want to make sure COW
 * properly happens and the data=ordered rules are followed.
 *
 * In our case any range that doesn't have the ORDERED bit set
 * hasn't been properly setup for IO.  We kick off an async process
 * to fix it up.  The async helper will wait for ordered extents, set
 * the delalloc bit and make it safe to write the page.
 */
static int btrfs_writepage_start_hook(struct page *page, u64 start, u64 end)
{
	struct inode *inode = page->mapping->host;
	struct btrfs_writepage_fixup *fixup;
	struct btrfs_root *root = BTRFS_I(inode)->root;

	/* this page is properly in the ordered list */
	if (TestClearPagePrivate2(page))
		return 0;

	if (PageChecked(page))
		return -EAGAIN;

	fixup = kzalloc(sizeof(*fixup), GFP_NOFS);
	if (!fixup)
		return -EAGAIN;

	SetPageChecked(page);
	page_cache_get(page);
	fixup->work.func = btrfs_writepage_fixup_worker;
	fixup->page = page;
	btrfs_queue_worker(&root->fs_info->fixup_workers, &fixup->work);
	return -EAGAIN;
}

static int insert_reserved_file_extent(struct btrfs_trans_handle *trans,
				       struct inode *inode, u64 file_pos,
				       u64 disk_bytenr, u64 disk_num_bytes,
				       u64 num_bytes, u64 ram_bytes,
				       u64 locked_end,
				       u8 compression, u8 encryption,
				       u16 other_encoding, int extent_type)
{
	struct btrfs_root *root = BTRFS_I(inode)->root;
	struct btrfs_file_extent_item *fi;
	struct btrfs_path *path;
	struct extent_buffer *leaf;
	struct btrfs_key ins;
	u64 hint;
	int ret;

	path = btrfs_alloc_path();
	BUG_ON(!path);

	path->leave_spinning = 1;

	/*
	 * we may be replacing one extent in the tree with another.
	 * The new extent is pinned in the extent map, and we don't want
	 * to drop it from the cache until it is completely in the btree.
	 *
	 * So, tell btrfs_drop_extents to leave this extent in the cache.
	 * the caller is expected to unpin it and allow it to be merged
	 * with the others.
	 */
	ret = btrfs_drop_extents(trans, root, inode, file_pos,
				 file_pos + num_bytes, locked_end,
				 file_pos, &hint, 0);
	BUG_ON(ret);

	ins.objectid = inode->i_ino;
	ins.offset = file_pos;
	ins.type = BTRFS_EXTENT_DATA_KEY;
	ret = btrfs_insert_empty_item(trans, root, path, &ins, sizeof(*fi));
	BUG_ON(ret);
	leaf = path->nodes[0];
	fi = btrfs_item_ptr(leaf, path->slots[0],
			    struct btrfs_file_extent_item);
	btrfs_set_file_extent_generation(leaf, fi, trans->transid);
	btrfs_set_file_extent_type(leaf, fi, extent_type);
	btrfs_set_file_extent_disk_bytenr(leaf, fi, disk_bytenr);
	btrfs_set_file_extent_disk_num_bytes(leaf, fi, disk_num_bytes);
	btrfs_set_file_extent_offset(leaf, fi, 0);
	btrfs_set_file_extent_num_bytes(leaf, fi, num_bytes);
	btrfs_set_file_extent_ram_bytes(leaf, fi, ram_bytes);
	btrfs_set_file_extent_compression(leaf, fi, compression);
	btrfs_set_file_extent_encryption(leaf, fi, encryption);
	btrfs_set_file_extent_other_encoding(leaf, fi, other_encoding);

	btrfs_unlock_up_safe(path, 1);
	btrfs_set_lock_blocking(leaf);

	btrfs_mark_buffer_dirty(leaf);

	inode_add_bytes(inode, num_bytes);

	ins.objectid = disk_bytenr;
	ins.offset = disk_num_bytes;
	ins.type = BTRFS_EXTENT_ITEM_KEY;
	ret = btrfs_alloc_reserved_file_extent(trans, root,
					root->root_key.objectid,
					inode->i_ino, file_pos, &ins);
	BUG_ON(ret);
	btrfs_free_path(path);

	return 0;
}

/*
 * helper function for btrfs_finish_ordered_io, this
 * just reads in some of the csum leaves to prime them into ram
 * before we start the transaction.  It limits the amount of btree
 * reads required while inside the transaction.
 */
static noinline void reada_csum(struct btrfs_root *root,
				struct btrfs_path *path,
				struct btrfs_ordered_extent *ordered_extent)
{
	struct btrfs_ordered_sum *sum;
	u64 bytenr;

	sum = list_entry(ordered_extent->list.next, struct btrfs_ordered_sum,
			 list);
	bytenr = sum->sums[0].bytenr;

	/*
	 * we don't care about the results, the point of this search is
	 * just to get the btree leaves into ram
	 */
	btrfs_lookup_csum(NULL, root->fs_info->csum_root, path, bytenr, 0);
}

/* as ordered data IO finishes, this gets called so we can finish
 * an ordered extent if the range of bytes in the file it covers are
 * fully written.
 */
static int btrfs_finish_ordered_io(struct inode *inode, u64 start, u64 end)
{
	struct btrfs_root *root = BTRFS_I(inode)->root;
	struct btrfs_trans_handle *trans;
	struct btrfs_ordered_extent *ordered_extent = NULL;
	struct extent_io_tree *io_tree = &BTRFS_I(inode)->io_tree;
	struct btrfs_path *path;
	int compressed = 0;
	int ret;

	ret = btrfs_dec_test_ordered_pending(inode, start, end - start + 1);
	if (!ret)
		return 0;

	/*
	 * before we join the transaction, try to do some of our IO.
	 * This will limit the amount of IO that we have to do with
	 * the transaction running.  We're unlikely to need to do any
	 * IO if the file extents are new, the disk_i_size checks
	 * covers the most common case.
	 */
	if (start < BTRFS_I(inode)->disk_i_size) {
		path = btrfs_alloc_path();
		if (path) {
			ret = btrfs_lookup_file_extent(NULL, root, path,
						       inode->i_ino,
						       start, 0);
			ordered_extent = btrfs_lookup_ordered_extent(inode,
								     start);
			if (!list_empty(&ordered_extent->list)) {
				btrfs_release_path(root, path);
				reada_csum(root, path, ordered_extent);
			}
			btrfs_free_path(path);
		}
	}

	trans = btrfs_join_transaction(root, 1);

	if (!ordered_extent)
		ordered_extent = btrfs_lookup_ordered_extent(inode, start);
	BUG_ON(!ordered_extent);
	if (test_bit(BTRFS_ORDERED_NOCOW, &ordered_extent->flags))
		goto nocow;

	lock_extent(io_tree, ordered_extent->file_offset,
		    ordered_extent->file_offset + ordered_extent->len - 1,
		    GFP_NOFS);

	if (test_bit(BTRFS_ORDERED_COMPRESSED, &ordered_extent->flags))
		compressed = 1;
	if (test_bit(BTRFS_ORDERED_PREALLOC, &ordered_extent->flags)) {
		BUG_ON(compressed);
		ret = btrfs_mark_extent_written(trans, root, inode,
						ordered_extent->file_offset,
						ordered_extent->file_offset +
						ordered_extent->len);
		BUG_ON(ret);
	} else {
		ret = insert_reserved_file_extent(trans, inode,
						ordered_extent->file_offset,
						ordered_extent->start,
						ordered_extent->disk_len,
						ordered_extent->len,
						ordered_extent->len,
						ordered_extent->file_offset +
						ordered_extent->len,
						compressed, 0, 0,
						BTRFS_FILE_EXTENT_REG);
		unpin_extent_cache(&BTRFS_I(inode)->extent_tree,
				   ordered_extent->file_offset,
				   ordered_extent->len);
		BUG_ON(ret);
	}
	unlock_extent(io_tree, ordered_extent->file_offset,
		    ordered_extent->file_offset + ordered_extent->len - 1,
		    GFP_NOFS);
nocow:
	add_pending_csums(trans, inode, ordered_extent->file_offset,
			  &ordered_extent->list);

	mutex_lock(&BTRFS_I(inode)->extent_mutex);
	btrfs_ordered_update_i_size(inode, ordered_extent);
	btrfs_update_inode(trans, root, inode);
	btrfs_remove_ordered_extent(inode, ordered_extent);
	mutex_unlock(&BTRFS_I(inode)->extent_mutex);

	/* once for us */
	btrfs_put_ordered_extent(ordered_extent);
	/* once for the tree */
	btrfs_put_ordered_extent(ordered_extent);

	btrfs_end_transaction(trans, root);
	return 0;
}

static int btrfs_writepage_end_io_hook(struct page *page, u64 start, u64 end,
				struct extent_state *state, int uptodate)
{
	ClearPagePrivate2(page);
	return btrfs_finish_ordered_io(page->mapping->host, start, end);
}

/*
 * When IO fails, either with EIO or csum verification fails, we
 * try other mirrors that might have a good copy of the data.  This
 * io_failure_record is used to record state as we go through all the
 * mirrors.  If another mirror has good data, the page is set up to date
 * and things continue.  If a good mirror can't be found, the original
 * bio end_io callback is called to indicate things have failed.
 */
struct io_failure_record {
	struct page *page;
	u64 start;
	u64 len;
	u64 logical;
	unsigned long bio_flags;
	int last_mirror;
};

static int btrfs_io_failed_hook(struct bio *failed_bio,
			 struct page *page, u64 start, u64 end,
			 struct extent_state *state)
{
	struct io_failure_record *failrec = NULL;
	u64 private;
	struct extent_map *em;
	struct inode *inode = page->mapping->host;
	struct extent_io_tree *failure_tree = &BTRFS_I(inode)->io_failure_tree;
	struct extent_map_tree *em_tree = &BTRFS_I(inode)->extent_tree;
	struct bio *bio;
	int num_copies;
	int ret;
	int rw;
	u64 logical;

	ret = get_state_private(failure_tree, start, &private);
	if (ret) {
		failrec = kmalloc(sizeof(*failrec), GFP_NOFS);
		if (!failrec)
			return -ENOMEM;
		failrec->start = start;
		failrec->len = end - start + 1;
		failrec->last_mirror = 0;
		failrec->bio_flags = 0;

		read_lock(&em_tree->lock);
		em = lookup_extent_mapping(em_tree, start, failrec->len);
		if (em->start > start || em->start + em->len < start) {
			free_extent_map(em);
			em = NULL;
		}
		read_unlock(&em_tree->lock);

		if (!em || IS_ERR(em)) {
			kfree(failrec);
			return -EIO;
		}
		logical = start - em->start;
		logical = em->block_start + logical;
		if (test_bit(EXTENT_FLAG_COMPRESSED, &em->flags)) {
			logical = em->block_start;
			failrec->bio_flags = EXTENT_BIO_COMPRESSED;
		}
		failrec->logical = logical;
		free_extent_map(em);
		set_extent_bits(failure_tree, start, end, EXTENT_LOCKED |
				EXTENT_DIRTY, GFP_NOFS);
		set_state_private(failure_tree, start,
				 (u64)(unsigned long)failrec);
	} else {
		failrec = (struct io_failure_record *)(unsigned long)private;
	}
	num_copies = btrfs_num_copies(
			      &BTRFS_I(inode)->root->fs_info->mapping_tree,
			      failrec->logical, failrec->len);
	failrec->last_mirror++;
	if (!state) {
		spin_lock(&BTRFS_I(inode)->io_tree.lock);
		state = find_first_extent_bit_state(&BTRFS_I(inode)->io_tree,
						    failrec->start,
						    EXTENT_LOCKED);
		if (state && state->start != failrec->start)
			state = NULL;
		spin_unlock(&BTRFS_I(inode)->io_tree.lock);
	}
	if (!state || failrec->last_mirror > num_copies) {
		set_state_private(failure_tree, failrec->start, 0);
		clear_extent_bits(failure_tree, failrec->start,
				  failrec->start + failrec->len - 1,
				  EXTENT_LOCKED | EXTENT_DIRTY, GFP_NOFS);
		kfree(failrec);
		return -EIO;
	}
	bio = bio_alloc(GFP_NOFS, 1);
	bio->bi_private = state;
	bio->bi_end_io = failed_bio->bi_end_io;
	bio->bi_sector = failrec->logical >> 9;
	bio->bi_bdev = failed_bio->bi_bdev;
	bio->bi_size = 0;

	bio_add_page(bio, page, failrec->len, start - page_offset(page));
	if (failed_bio->bi_rw & (1 << BIO_RW))
		rw = WRITE;
	else
		rw = READ;

	BTRFS_I(inode)->io_tree.ops->submit_bio_hook(inode, rw, bio,
						      failrec->last_mirror,
						      failrec->bio_flags);
	return 0;
}

/*
 * each time an IO finishes, we do a fast check in the IO failure tree
 * to see if we need to process or clean up an io_failure_record
 */
static int btrfs_clean_io_failures(struct inode *inode, u64 start)
{
	u64 private;
	u64 private_failure;
	struct io_failure_record *failure;
	int ret;

	private = 0;
	if (count_range_bits(&BTRFS_I(inode)->io_failure_tree, &private,
			     (u64)-1, 1, EXTENT_DIRTY)) {
		ret = get_state_private(&BTRFS_I(inode)->io_failure_tree,
					start, &private_failure);
		if (ret == 0) {
			failure = (struct io_failure_record *)(unsigned long)
				   private_failure;
			set_state_private(&BTRFS_I(inode)->io_failure_tree,
					  failure->start, 0);
			clear_extent_bits(&BTRFS_I(inode)->io_failure_tree,
					  failure->start,
					  failure->start + failure->len - 1,
					  EXTENT_DIRTY | EXTENT_LOCKED,
					  GFP_NOFS);
			kfree(failure);
		}
	}
	return 0;
}

/*
 * when reads are done, we need to check csums to verify the data is correct
 * if there's a match, we allow the bio to finish.  If not, we go through
 * the io_failure_record routines to find good copies
 */
static int btrfs_readpage_end_io_hook(struct page *page, u64 start, u64 end,
			       struct extent_state *state)
{
	size_t offset = start - ((u64)page->index << PAGE_CACHE_SHIFT);
	struct inode *inode = page->mapping->host;
	struct extent_io_tree *io_tree = &BTRFS_I(inode)->io_tree;
	char *kaddr;
	u64 private = ~(u32)0;
	int ret;
	struct btrfs_root *root = BTRFS_I(inode)->root;
	u32 csum = ~(u32)0;

	if (PageChecked(page)) {
		ClearPageChecked(page);
		goto good;
	}

	if (BTRFS_I(inode)->flags & BTRFS_INODE_NODATASUM)
		return 0;

	if (root->root_key.objectid == BTRFS_DATA_RELOC_TREE_OBJECTID &&
	    test_range_bit(io_tree, start, end, EXTENT_NODATASUM, 1, NULL)) {
		clear_extent_bits(io_tree, start, end, EXTENT_NODATASUM,
				  GFP_NOFS);
		return 0;
	}

	if (state && state->start == start) {
		private = state->private;
		ret = 0;
	} else {
		ret = get_state_private(io_tree, start, &private);
	}
	kaddr = kmap_atomic(page, KM_USER0);
	if (ret)
		goto zeroit;

	csum = btrfs_csum_data(root, kaddr + offset, csum,  end - start + 1);
	btrfs_csum_final(csum, (char *)&csum);
	if (csum != private)
		goto zeroit;

	kunmap_atomic(kaddr, KM_USER0);
good:
	/* if the io failure tree for this inode is non-empty,
	 * check to see if we've recovered from a failed IO
	 */
	btrfs_clean_io_failures(inode, start);
	return 0;

zeroit:
	if (printk_ratelimit()) {
		printk(KERN_INFO "btrfs csum failed ino %lu off %llu csum %u "
		       "private %llu\n", page->mapping->host->i_ino,
		       (unsigned long long)start, csum,
		       (unsigned long long)private);
	}
	memset(kaddr + offset, 1, end - start + 1);
	flush_dcache_page(page);
	kunmap_atomic(kaddr, KM_USER0);
	if (private == 0)
		return 0;
	return -EIO;
}

/*
 * This creates an orphan entry for the given inode in case something goes
 * wrong in the middle of an unlink/truncate.
 */
int btrfs_orphan_add(struct btrfs_trans_handle *trans, struct inode *inode)
{
	struct btrfs_root *root = BTRFS_I(inode)->root;
	int ret = 0;

	spin_lock(&root->list_lock);

	/* already on the orphan list, we're good */
	if (!list_empty(&BTRFS_I(inode)->i_orphan)) {
		spin_unlock(&root->list_lock);
		return 0;
	}

	list_add(&BTRFS_I(inode)->i_orphan, &root->orphan_list);

	spin_unlock(&root->list_lock);

	/*
	 * insert an orphan item to track this unlinked/truncated file
	 */
	ret = btrfs_insert_orphan_item(trans, root, inode->i_ino);

	return ret;
}

/*
 * We have done the truncate/delete so we can go ahead and remove the orphan
 * item for this particular inode.
 */
int btrfs_orphan_del(struct btrfs_trans_handle *trans, struct inode *inode)
{
	struct btrfs_root *root = BTRFS_I(inode)->root;
	int ret = 0;

	spin_lock(&root->list_lock);

	if (list_empty(&BTRFS_I(inode)->i_orphan)) {
		spin_unlock(&root->list_lock);
		return 0;
	}

	list_del_init(&BTRFS_I(inode)->i_orphan);
	if (!trans) {
		spin_unlock(&root->list_lock);
		return 0;
	}

	spin_unlock(&root->list_lock);

	ret = btrfs_del_orphan_item(trans, root, inode->i_ino);

	return ret;
}

/*
 * this cleans up any orphans that may be left on the list from the last use
 * of this root.
 */
void btrfs_orphan_cleanup(struct btrfs_root *root)
{
	struct btrfs_path *path;
	struct extent_buffer *leaf;
	struct btrfs_item *item;
	struct btrfs_key key, found_key;
	struct btrfs_trans_handle *trans;
	struct inode *inode;
	int ret = 0, nr_unlink = 0, nr_truncate = 0;

	path = btrfs_alloc_path();
	if (!path)
		return;
	path->reada = -1;

	key.objectid = BTRFS_ORPHAN_OBJECTID;
	btrfs_set_key_type(&key, BTRFS_ORPHAN_ITEM_KEY);
	key.offset = (u64)-1;


	while (1) {
		ret = btrfs_search_slot(NULL, root, &key, path, 0, 0);
		if (ret < 0) {
			printk(KERN_ERR "Error searching slot for orphan: %d"
			       "\n", ret);
			break;
		}

		/*
		 * if ret == 0 means we found what we were searching for, which
		 * is weird, but possible, so only screw with path if we didnt
		 * find the key and see if we have stuff that matches
		 */
		if (ret > 0) {
			if (path->slots[0] == 0)
				break;
			path->slots[0]--;
		}

		/* pull out the item */
		leaf = path->nodes[0];
		item = btrfs_item_nr(leaf, path->slots[0]);
		btrfs_item_key_to_cpu(leaf, &found_key, path->slots[0]);

		/* make sure the item matches what we want */
		if (found_key.objectid != BTRFS_ORPHAN_OBJECTID)
			break;
		if (btrfs_key_type(&found_key) != BTRFS_ORPHAN_ITEM_KEY)
			break;

		/* release the path since we're done with it */
		btrfs_release_path(root, path);

		/*
		 * this is where we are basically btrfs_lookup, without the
		 * crossing root thing.  we store the inode number in the
		 * offset of the orphan item.
		 */
		found_key.objectid = found_key.offset;
		found_key.type = BTRFS_INODE_ITEM_KEY;
		found_key.offset = 0;
		inode = btrfs_iget(root->fs_info->sb, &found_key, root);
		if (IS_ERR(inode))
			break;

		/*
		 * add this inode to the orphan list so btrfs_orphan_del does
		 * the proper thing when we hit it
		 */
		spin_lock(&root->list_lock);
		list_add(&BTRFS_I(inode)->i_orphan, &root->orphan_list);
		spin_unlock(&root->list_lock);

		/*
		 * if this is a bad inode, means we actually succeeded in
		 * removing the inode, but not the orphan record, which means
		 * we need to manually delete the orphan since iput will just
		 * do a destroy_inode
		 */
		if (is_bad_inode(inode)) {
			trans = btrfs_start_transaction(root, 1);
			btrfs_orphan_del(trans, inode);
			btrfs_end_transaction(trans, root);
			iput(inode);
			continue;
		}

		/* if we have links, this was a truncate, lets do that */
		if (inode->i_nlink) {
			nr_truncate++;
			btrfs_truncate(inode);
		} else {
			nr_unlink++;
		}

		/* this will do delete_inode and everything for us */
		iput(inode);
	}

	if (nr_unlink)
		printk(KERN_INFO "btrfs: unlinked %d orphans\n", nr_unlink);
	if (nr_truncate)
		printk(KERN_INFO "btrfs: truncated %d orphans\n", nr_truncate);

	btrfs_free_path(path);
}

/*
 * very simple check to peek ahead in the leaf looking for xattrs.  If we
 * don't find any xattrs, we know there can't be any acls.
 *
 * slot is the slot the inode is in, objectid is the objectid of the inode
 */
static noinline int acls_after_inode_item(struct extent_buffer *leaf,
					  int slot, u64 objectid)
{
	u32 nritems = btrfs_header_nritems(leaf);
	struct btrfs_key found_key;
	int scanned = 0;

	slot++;
	while (slot < nritems) {
		btrfs_item_key_to_cpu(leaf, &found_key, slot);

		/* we found a different objectid, there must not be acls */
		if (found_key.objectid != objectid)
			return 0;

		/* we found an xattr, assume we've got an acl */
		if (found_key.type == BTRFS_XATTR_ITEM_KEY)
			return 1;

		/*
		 * we found a key greater than an xattr key, there can't
		 * be any acls later on
		 */
		if (found_key.type > BTRFS_XATTR_ITEM_KEY)
			return 0;

		slot++;
		scanned++;

		/*
		 * it goes inode, inode backrefs, xattrs, extents,
		 * so if there are a ton of hard links to an inode there can
		 * be a lot of backrefs.  Don't waste time searching too hard,
		 * this is just an optimization
		 */
		if (scanned >= 8)
			break;
	}
	/* we hit the end of the leaf before we found an xattr or
	 * something larger than an xattr.  We have to assume the inode
	 * has acls
	 */
	return 1;
}

/*
 * read an inode from the btree into the in-memory inode
 */
static void btrfs_read_locked_inode(struct inode *inode)
{
	struct btrfs_path *path;
	struct extent_buffer *leaf;
	struct btrfs_inode_item *inode_item;
	struct btrfs_timespec *tspec;
	struct btrfs_root *root = BTRFS_I(inode)->root;
	struct btrfs_key location;
	int maybe_acls;
	u64 alloc_group_block;
	u32 rdev;
	int ret;

	path = btrfs_alloc_path();
	BUG_ON(!path);
	memcpy(&location, &BTRFS_I(inode)->location, sizeof(location));

	ret = btrfs_lookup_inode(NULL, root, path, &location, 0);
	if (ret)
		goto make_bad;

	leaf = path->nodes[0];
	inode_item = btrfs_item_ptr(leaf, path->slots[0],
				    struct btrfs_inode_item);

	inode->i_mode = btrfs_inode_mode(leaf, inode_item);
	inode->i_nlink = btrfs_inode_nlink(leaf, inode_item);
	inode->i_uid = btrfs_inode_uid(leaf, inode_item);
	inode->i_gid = btrfs_inode_gid(leaf, inode_item);
	btrfs_i_size_write(inode, btrfs_inode_size(leaf, inode_item));

	tspec = btrfs_inode_atime(inode_item);
	inode->i_atime.tv_sec = btrfs_timespec_sec(leaf, tspec);
	inode->i_atime.tv_nsec = btrfs_timespec_nsec(leaf, tspec);

	tspec = btrfs_inode_mtime(inode_item);
	inode->i_mtime.tv_sec = btrfs_timespec_sec(leaf, tspec);
	inode->i_mtime.tv_nsec = btrfs_timespec_nsec(leaf, tspec);

	tspec = btrfs_inode_ctime(inode_item);
	inode->i_ctime.tv_sec = btrfs_timespec_sec(leaf, tspec);
	inode->i_ctime.tv_nsec = btrfs_timespec_nsec(leaf, tspec);

	inode_set_bytes(inode, btrfs_inode_nbytes(leaf, inode_item));
	BTRFS_I(inode)->generation = btrfs_inode_generation(leaf, inode_item);
	BTRFS_I(inode)->sequence = btrfs_inode_sequence(leaf, inode_item);
	inode->i_generation = BTRFS_I(inode)->generation;
	inode->i_rdev = 0;
	rdev = btrfs_inode_rdev(leaf, inode_item);

	BTRFS_I(inode)->index_cnt = (u64)-1;
	BTRFS_I(inode)->flags = btrfs_inode_flags(leaf, inode_item);

	alloc_group_block = btrfs_inode_block_group(leaf, inode_item);

	/*
	 * try to precache a NULL acl entry for files that don't have
	 * any xattrs or acls
	 */
	maybe_acls = acls_after_inode_item(leaf, path->slots[0], inode->i_ino);
	if (!maybe_acls)
		cache_no_acl(inode);

	BTRFS_I(inode)->block_group = btrfs_find_block_group(root, 0,
						alloc_group_block, 0);
	btrfs_free_path(path);
	inode_item = NULL;

	switch (inode->i_mode & S_IFMT) {
	case S_IFREG:
		inode->i_mapping->a_ops = &btrfs_aops;
		inode->i_mapping->backing_dev_info = &root->fs_info->bdi;
		BTRFS_I(inode)->io_tree.ops = &btrfs_extent_io_ops;
		inode->i_fop = &btrfs_file_operations;
		inode->i_op = &btrfs_file_inode_operations;
		break;
	case S_IFDIR:
		inode->i_fop = &btrfs_dir_file_operations;
		if (root == root->fs_info->tree_root)
			inode->i_op = &btrfs_dir_ro_inode_operations;
		else
			inode->i_op = &btrfs_dir_inode_operations;
		break;
	case S_IFLNK:
		inode->i_op = &btrfs_symlink_inode_operations;
		inode->i_mapping->a_ops = &btrfs_symlink_aops;
		inode->i_mapping->backing_dev_info = &root->fs_info->bdi;
		break;
	default:
		inode->i_op = &btrfs_special_inode_operations;
		init_special_inode(inode, inode->i_mode, rdev);
		break;
	}

	btrfs_update_iflags(inode);
	return;

make_bad:
	btrfs_free_path(path);
	make_bad_inode(inode);
}

/*
 * given a leaf and an inode, copy the inode fields into the leaf
 */
static void fill_inode_item(struct btrfs_trans_handle *trans,
			    struct extent_buffer *leaf,
			    struct btrfs_inode_item *item,
			    struct inode *inode)
{
	btrfs_set_inode_uid(leaf, item, inode->i_uid);
	btrfs_set_inode_gid(leaf, item, inode->i_gid);
	btrfs_set_inode_size(leaf, item, BTRFS_I(inode)->disk_i_size);
	btrfs_set_inode_mode(leaf, item, inode->i_mode);
	btrfs_set_inode_nlink(leaf, item, inode->i_nlink);

	btrfs_set_timespec_sec(leaf, btrfs_inode_atime(item),
			       inode->i_atime.tv_sec);
	btrfs_set_timespec_nsec(leaf, btrfs_inode_atime(item),
				inode->i_atime.tv_nsec);

	btrfs_set_timespec_sec(leaf, btrfs_inode_mtime(item),
			       inode->i_mtime.tv_sec);
	btrfs_set_timespec_nsec(leaf, btrfs_inode_mtime(item),
				inode->i_mtime.tv_nsec);

	btrfs_set_timespec_sec(leaf, btrfs_inode_ctime(item),
			       inode->i_ctime.tv_sec);
	btrfs_set_timespec_nsec(leaf, btrfs_inode_ctime(item),
				inode->i_ctime.tv_nsec);

	btrfs_set_inode_nbytes(leaf, item, inode_get_bytes(inode));
	btrfs_set_inode_generation(leaf, item, BTRFS_I(inode)->generation);
	btrfs_set_inode_sequence(leaf, item, BTRFS_I(inode)->sequence);
	btrfs_set_inode_transid(leaf, item, trans->transid);
	btrfs_set_inode_rdev(leaf, item, inode->i_rdev);
	btrfs_set_inode_flags(leaf, item, BTRFS_I(inode)->flags);
	btrfs_set_inode_block_group(leaf, item, BTRFS_I(inode)->block_group);
}

/*
 * copy everything in the in-memory inode into the btree.
 */
noinline int btrfs_update_inode(struct btrfs_trans_handle *trans,
				struct btrfs_root *root, struct inode *inode)
{
	struct btrfs_inode_item *inode_item;
	struct btrfs_path *path;
	struct extent_buffer *leaf;
	int ret;

	path = btrfs_alloc_path();
	BUG_ON(!path);
	path->leave_spinning = 1;
	ret = btrfs_lookup_inode(trans, root, path,
				 &BTRFS_I(inode)->location, 1);
	if (ret) {
		if (ret > 0)
			ret = -ENOENT;
		goto failed;
	}

	btrfs_unlock_up_safe(path, 1);
	leaf = path->nodes[0];
	inode_item = btrfs_item_ptr(leaf, path->slots[0],
				  struct btrfs_inode_item);

	fill_inode_item(trans, leaf, inode_item, inode);
	btrfs_mark_buffer_dirty(leaf);
	btrfs_set_inode_last_trans(trans, inode);
	ret = 0;
failed:
	btrfs_free_path(path);
	return ret;
}


/*
 * unlink helper that gets used here in inode.c and in the tree logging
 * recovery code.  It remove a link in a directory with a given name, and
 * also drops the back refs in the inode to the directory
 */
int btrfs_unlink_inode(struct btrfs_trans_handle *trans,
		       struct btrfs_root *root,
		       struct inode *dir, struct inode *inode,
		       const char *name, int name_len)
{
	struct btrfs_path *path;
	int ret = 0;
	struct extent_buffer *leaf;
	struct btrfs_dir_item *di;
	struct btrfs_key key;
	u64 index;

	path = btrfs_alloc_path();
	if (!path) {
		ret = -ENOMEM;
		goto err;
	}

	path->leave_spinning = 1;
	di = btrfs_lookup_dir_item(trans, root, path, dir->i_ino,
				    name, name_len, -1);
	if (IS_ERR(di)) {
		ret = PTR_ERR(di);
		goto err;
	}
	if (!di) {
		ret = -ENOENT;
		goto err;
	}
	leaf = path->nodes[0];
	btrfs_dir_item_key_to_cpu(leaf, di, &key);
	ret = btrfs_delete_one_dir_name(trans, root, path, di);
	if (ret)
		goto err;
	btrfs_release_path(root, path);

	ret = btrfs_del_inode_ref(trans, root, name, name_len,
				  inode->i_ino,
				  dir->i_ino, &index);
	if (ret) {
		printk(KERN_INFO "btrfs failed to delete reference to %.*s, "
		       "inode %lu parent %lu\n", name_len, name,
		       inode->i_ino, dir->i_ino);
		goto err;
	}

	di = btrfs_lookup_dir_index_item(trans, root, path, dir->i_ino,
					 index, name, name_len, -1);
	if (IS_ERR(di)) {
		ret = PTR_ERR(di);
		goto err;
	}
	if (!di) {
		ret = -ENOENT;
		goto err;
	}
	ret = btrfs_delete_one_dir_name(trans, root, path, di);
	btrfs_release_path(root, path);

	ret = btrfs_del_inode_ref_in_log(trans, root, name, name_len,
					 inode, dir->i_ino);
	BUG_ON(ret != 0 && ret != -ENOENT);

	ret = btrfs_del_dir_entries_in_log(trans, root, name, name_len,
					   dir, index);
	BUG_ON(ret);
err:
	btrfs_free_path(path);
	if (ret)
		goto out;

	btrfs_i_size_write(dir, dir->i_size - name_len * 2);
	inode->i_ctime = dir->i_mtime = dir->i_ctime = CURRENT_TIME;
	btrfs_update_inode(trans, root, dir);
	btrfs_drop_nlink(inode);
	ret = btrfs_update_inode(trans, root, inode);
out:
	return ret;
}

static int btrfs_unlink(struct inode *dir, struct dentry *dentry)
{
	struct btrfs_root *root;
	struct btrfs_trans_handle *trans;
	struct inode *inode = dentry->d_inode;
	int ret;
	unsigned long nr = 0;

	root = BTRFS_I(dir)->root;

	/*
	 * 5 items for unlink inode
	 * 1 for orphan
	 */
	ret = btrfs_reserve_metadata_space(root, 6);
	if (ret)
		return ret;

	trans = btrfs_start_transaction(root, 1);
	if (IS_ERR(trans)) {
		btrfs_unreserve_metadata_space(root, 6);
		return PTR_ERR(trans);
	}

	btrfs_set_trans_block_group(trans, dir);

	btrfs_record_unlink_dir(trans, dir, dentry->d_inode, 0);

	ret = btrfs_unlink_inode(trans, root, dir, dentry->d_inode,
				 dentry->d_name.name, dentry->d_name.len);

	if (inode->i_nlink == 0)
		ret = btrfs_orphan_add(trans, inode);

	nr = trans->blocks_used;

	btrfs_end_transaction_throttle(trans, root);
	btrfs_unreserve_metadata_space(root, 6);
	btrfs_btree_balance_dirty(root, nr);
	return ret;
}

int btrfs_unlink_subvol(struct btrfs_trans_handle *trans,
			struct btrfs_root *root,
			struct inode *dir, u64 objectid,
			const char *name, int name_len)
{
	struct btrfs_path *path;
	struct extent_buffer *leaf;
	struct btrfs_dir_item *di;
	struct btrfs_key key;
	u64 index;
	int ret;

	path = btrfs_alloc_path();
	if (!path)
		return -ENOMEM;

	di = btrfs_lookup_dir_item(trans, root, path, dir->i_ino,
				   name, name_len, -1);
	BUG_ON(!di || IS_ERR(di));

	leaf = path->nodes[0];
	btrfs_dir_item_key_to_cpu(leaf, di, &key);
	WARN_ON(key.type != BTRFS_ROOT_ITEM_KEY || key.objectid != objectid);
	ret = btrfs_delete_one_dir_name(trans, root, path, di);
	BUG_ON(ret);
	btrfs_release_path(root, path);

	ret = btrfs_del_root_ref(trans, root->fs_info->tree_root,
				 objectid, root->root_key.objectid,
				 dir->i_ino, &index, name, name_len);
	if (ret < 0) {
		BUG_ON(ret != -ENOENT);
		di = btrfs_search_dir_index_item(root, path, dir->i_ino,
						 name, name_len);
		BUG_ON(!di || IS_ERR(di));

		leaf = path->nodes[0];
		btrfs_item_key_to_cpu(leaf, &key, path->slots[0]);
		btrfs_release_path(root, path);
		index = key.offset;
	}

	di = btrfs_lookup_dir_index_item(trans, root, path, dir->i_ino,
					 index, name, name_len, -1);
	BUG_ON(!di || IS_ERR(di));

	leaf = path->nodes[0];
	btrfs_dir_item_key_to_cpu(leaf, di, &key);
	WARN_ON(key.type != BTRFS_ROOT_ITEM_KEY || key.objectid != objectid);
	ret = btrfs_delete_one_dir_name(trans, root, path, di);
	BUG_ON(ret);
	btrfs_release_path(root, path);

	btrfs_i_size_write(dir, dir->i_size - name_len * 2);
	dir->i_mtime = dir->i_ctime = CURRENT_TIME;
	ret = btrfs_update_inode(trans, root, dir);
	BUG_ON(ret);
	dir->i_sb->s_dirt = 1;

	btrfs_free_path(path);
	return 0;
}

static int btrfs_rmdir(struct inode *dir, struct dentry *dentry)
{
	struct inode *inode = dentry->d_inode;
	int err = 0;
	int ret;
	struct btrfs_root *root = BTRFS_I(dir)->root;
	struct btrfs_trans_handle *trans;
	unsigned long nr = 0;

	if (inode->i_size > BTRFS_EMPTY_DIR_SIZE ||
	    inode->i_ino == BTRFS_FIRST_FREE_OBJECTID)
		return -ENOTEMPTY;

	ret = btrfs_reserve_metadata_space(root, 5);
	if (ret)
		return ret;

	trans = btrfs_start_transaction(root, 1);
	if (IS_ERR(trans)) {
		btrfs_unreserve_metadata_space(root, 5);
		return PTR_ERR(trans);
	}

	btrfs_set_trans_block_group(trans, dir);

	if (unlikely(inode->i_ino == BTRFS_EMPTY_SUBVOL_DIR_OBJECTID)) {
		err = btrfs_unlink_subvol(trans, root, dir,
					  BTRFS_I(inode)->location.objectid,
					  dentry->d_name.name,
					  dentry->d_name.len);
		goto out;
	}

	err = btrfs_orphan_add(trans, inode);
	if (err)
		goto out;

	/* now the directory is empty */
	err = btrfs_unlink_inode(trans, root, dir, dentry->d_inode,
				 dentry->d_name.name, dentry->d_name.len);
	if (!err)
		btrfs_i_size_write(inode, 0);
out:
	nr = trans->blocks_used;
	ret = btrfs_end_transaction_throttle(trans, root);
	btrfs_unreserve_metadata_space(root, 5);
	btrfs_btree_balance_dirty(root, nr);

	if (ret && !err)
		err = ret;
	return err;
}

#if 0
/*
 * when truncating bytes in a file, it is possible to avoid reading
 * the leaves that contain only checksum items.  This can be the
 * majority of the IO required to delete a large file, but it must
 * be done carefully.
 *
 * The keys in the level just above the leaves are checked to make sure
 * the lowest key in a given leaf is a csum key, and starts at an offset
 * after the new  size.
 *
 * Then the key for the next leaf is checked to make sure it also has
 * a checksum item for the same file.  If it does, we know our target leaf
 * contains only checksum items, and it can be safely freed without reading
 * it.
 *
 * This is just an optimization targeted at large files.  It may do
 * nothing.  It will return 0 unless things went badly.
 */
static noinline int drop_csum_leaves(struct btrfs_trans_handle *trans,
				     struct btrfs_root *root,
				     struct btrfs_path *path,
				     struct inode *inode, u64 new_size)
{
	struct btrfs_key key;
	int ret;
	int nritems;
	struct btrfs_key found_key;
	struct btrfs_key other_key;
	struct btrfs_leaf_ref *ref;
	u64 leaf_gen;
	u64 leaf_start;

	path->lowest_level = 1;
	key.objectid = inode->i_ino;
	key.type = BTRFS_CSUM_ITEM_KEY;
	key.offset = new_size;
again:
	ret = btrfs_search_slot(trans, root, &key, path, -1, 1);
	if (ret < 0)
		goto out;

	if (path->nodes[1] == NULL) {
		ret = 0;
		goto out;
	}
	ret = 0;
	btrfs_node_key_to_cpu(path->nodes[1], &found_key, path->slots[1]);
	nritems = btrfs_header_nritems(path->nodes[1]);

	if (!nritems)
		goto out;

	if (path->slots[1] >= nritems)
		goto next_node;

	/* did we find a key greater than anything we want to delete? */
	if (found_key.objectid > inode->i_ino ||
	   (found_key.objectid == inode->i_ino && found_key.type > key.type))
		goto out;

	/* we check the next key in the node to make sure the leave contains
	 * only checksum items.  This comparison doesn't work if our
	 * leaf is the last one in the node
	 */
	if (path->slots[1] + 1 >= nritems) {
next_node:
		/* search forward from the last key in the node, this
		 * will bring us into the next node in the tree
		 */
		btrfs_node_key_to_cpu(path->nodes[1], &found_key, nritems - 1);

		/* unlikely, but we inc below, so check to be safe */
		if (found_key.offset == (u64)-1)
			goto out;

		/* search_forward needs a path with locks held, do the
		 * search again for the original key.  It is possible
		 * this will race with a balance and return a path that
		 * we could modify, but this drop is just an optimization
		 * and is allowed to miss some leaves.
		 */
		btrfs_release_path(root, path);
		found_key.offset++;

		/* setup a max key for search_forward */
		other_key.offset = (u64)-1;
		other_key.type = key.type;
		other_key.objectid = key.objectid;

		path->keep_locks = 1;
		ret = btrfs_search_forward(root, &found_key, &other_key,
					   path, 0, 0);
		path->keep_locks = 0;
		if (ret || found_key.objectid != key.objectid ||
		    found_key.type != key.type) {
			ret = 0;
			goto out;
		}

		key.offset = found_key.offset;
		btrfs_release_path(root, path);
		cond_resched();
		goto again;
	}

	/* we know there's one more slot after us in the tree,
	 * read that key so we can verify it is also a checksum item
	 */
	btrfs_node_key_to_cpu(path->nodes[1], &other_key, path->slots[1] + 1);

	if (found_key.objectid < inode->i_ino)
		goto next_key;

	if (found_key.type != key.type || found_key.offset < new_size)
		goto next_key;

	/*
	 * if the key for the next leaf isn't a csum key from this objectid,
	 * we can't be sure there aren't good items inside this leaf.
	 * Bail out
	 */
	if (other_key.objectid != inode->i_ino || other_key.type != key.type)
		goto out;

	leaf_start = btrfs_node_blockptr(path->nodes[1], path->slots[1]);
	leaf_gen = btrfs_node_ptr_generation(path->nodes[1], path->slots[1]);
	/*
	 * it is safe to delete this leaf, it contains only
	 * csum items from this inode at an offset >= new_size
	 */
	ret = btrfs_del_leaf(trans, root, path, leaf_start);
	BUG_ON(ret);

	if (root->ref_cows && leaf_gen < trans->transid) {
		ref = btrfs_alloc_leaf_ref(root, 0);
		if (ref) {
			ref->root_gen = root->root_key.offset;
			ref->bytenr = leaf_start;
			ref->owner = 0;
			ref->generation = leaf_gen;
			ref->nritems = 0;

			btrfs_sort_leaf_ref(ref);

			ret = btrfs_add_leaf_ref(root, ref, 0);
			WARN_ON(ret);
			btrfs_free_leaf_ref(root, ref);
		} else {
			WARN_ON(1);
		}
	}
next_key:
	btrfs_release_path(root, path);

	if (other_key.objectid == inode->i_ino &&
	    other_key.type == key.type && other_key.offset > key.offset) {
		key.offset = other_key.offset;
		cond_resched();
		goto again;
	}
	ret = 0;
out:
	/* fixup any changes we've made to the path */
	path->lowest_level = 0;
	path->keep_locks = 0;
	btrfs_release_path(root, path);
	return ret;
}

#endif

/*
 * this can truncate away extent items, csum items and directory items.
 * It starts at a high offset and removes keys until it can't find
 * any higher than new_size
 *
 * csum items that cross the new i_size are truncated to the new size
 * as well.
 *
 * min_type is the minimum key type to truncate down to.  If set to 0, this
 * will kill all the items on this inode, including the INODE_ITEM_KEY.
 */
noinline int btrfs_truncate_inode_items(struct btrfs_trans_handle *trans,
					struct btrfs_root *root,
					struct inode *inode,
					u64 new_size, u32 min_type)
{
	int ret;
	struct btrfs_path *path;
	struct btrfs_key key;
	struct btrfs_key found_key;
	u32 found_type = (u8)-1;
	struct extent_buffer *leaf;
	struct btrfs_file_extent_item *fi;
	u64 extent_start = 0;
	u64 extent_num_bytes = 0;
	u64 extent_offset = 0;
	u64 item_end = 0;
	int found_extent;
	int del_item;
	int pending_del_nr = 0;
	int pending_del_slot = 0;
	int extent_type = -1;
	int encoding;
	u64 mask = root->sectorsize - 1;

	if (root->ref_cows)
		btrfs_drop_extent_cache(inode, new_size & (~mask), (u64)-1, 0);
	path = btrfs_alloc_path();
	BUG_ON(!path);
	path->reada = -1;

	/* FIXME, add redo link to tree so we don't leak on crash */
	key.objectid = inode->i_ino;
	key.offset = (u64)-1;
	key.type = (u8)-1;

search_again:
	path->leave_spinning = 1;
	ret = btrfs_search_slot(trans, root, &key, path, -1, 1);
	if (ret < 0)
		goto error;

	if (ret > 0) {
		/* there are no items in the tree for us to truncate, we're
		 * done
		 */
		if (path->slots[0] == 0) {
			ret = 0;
			goto error;
		}
		path->slots[0]--;
	}

	while (1) {
		fi = NULL;
		leaf = path->nodes[0];
		btrfs_item_key_to_cpu(leaf, &found_key, path->slots[0]);
		found_type = btrfs_key_type(&found_key);
		encoding = 0;

		if (found_key.objectid != inode->i_ino)
			break;

		if (found_type < min_type)
			break;

		item_end = found_key.offset;
		if (found_type == BTRFS_EXTENT_DATA_KEY) {
			fi = btrfs_item_ptr(leaf, path->slots[0],
					    struct btrfs_file_extent_item);
			extent_type = btrfs_file_extent_type(leaf, fi);
			encoding = btrfs_file_extent_compression(leaf, fi);
			encoding |= btrfs_file_extent_encryption(leaf, fi);
			encoding |= btrfs_file_extent_other_encoding(leaf, fi);

			if (extent_type != BTRFS_FILE_EXTENT_INLINE) {
				item_end +=
				    btrfs_file_extent_num_bytes(leaf, fi);
			} else if (extent_type == BTRFS_FILE_EXTENT_INLINE) {
				item_end += btrfs_file_extent_inline_len(leaf,
									 fi);
			}
			item_end--;
		}
		if (item_end < new_size) {
			if (found_type == BTRFS_DIR_ITEM_KEY)
				found_type = BTRFS_INODE_ITEM_KEY;
			else if (found_type == BTRFS_EXTENT_ITEM_KEY)
				found_type = BTRFS_EXTENT_DATA_KEY;
			else if (found_type == BTRFS_EXTENT_DATA_KEY)
				found_type = BTRFS_XATTR_ITEM_KEY;
			else if (found_type == BTRFS_XATTR_ITEM_KEY)
				found_type = BTRFS_INODE_REF_KEY;
			else if (found_type)
				found_type--;
			else
				break;
			btrfs_set_key_type(&key, found_type);
			goto next;
		}
		if (found_key.offset >= new_size)
			del_item = 1;
		else
			del_item = 0;
		found_extent = 0;

		/* FIXME, shrink the extent if the ref count is only 1 */
		if (found_type != BTRFS_EXTENT_DATA_KEY)
			goto delete;

		if (extent_type != BTRFS_FILE_EXTENT_INLINE) {
			u64 num_dec;
			extent_start = btrfs_file_extent_disk_bytenr(leaf, fi);
			if (!del_item && !encoding) {
				u64 orig_num_bytes =
					btrfs_file_extent_num_bytes(leaf, fi);
				extent_num_bytes = new_size -
					found_key.offset + root->sectorsize - 1;
				extent_num_bytes = extent_num_bytes &
					~((u64)root->sectorsize - 1);
				btrfs_set_file_extent_num_bytes(leaf, fi,
							 extent_num_bytes);
				num_dec = (orig_num_bytes -
					   extent_num_bytes);
				if (root->ref_cows && extent_start != 0)
					inode_sub_bytes(inode, num_dec);
				btrfs_mark_buffer_dirty(leaf);
			} else {
				extent_num_bytes =
					btrfs_file_extent_disk_num_bytes(leaf,
									 fi);
				extent_offset = found_key.offset -
					btrfs_file_extent_offset(leaf, fi);

				/* FIXME blocksize != 4096 */
				num_dec = btrfs_file_extent_num_bytes(leaf, fi);
				if (extent_start != 0) {
					found_extent = 1;
					if (root->ref_cows)
						inode_sub_bytes(inode, num_dec);
				}
			}
		} else if (extent_type == BTRFS_FILE_EXTENT_INLINE) {
			/*
			 * we can't truncate inline items that have had
			 * special encodings
			 */
			if (!del_item &&
			    btrfs_file_extent_compression(leaf, fi) == 0 &&
			    btrfs_file_extent_encryption(leaf, fi) == 0 &&
			    btrfs_file_extent_other_encoding(leaf, fi) == 0) {
				u32 size = new_size - found_key.offset;

				if (root->ref_cows) {
					inode_sub_bytes(inode, item_end + 1 -
							new_size);
				}
				size =
				    btrfs_file_extent_calc_inline_size(size);
				ret = btrfs_truncate_item(trans, root, path,
							  size, 1);
				BUG_ON(ret);
			} else if (root->ref_cows) {
				inode_sub_bytes(inode, item_end + 1 -
						found_key.offset);
			}
		}
delete:
		if (del_item) {
			if (!pending_del_nr) {
				/* no pending yet, add ourselves */
				pending_del_slot = path->slots[0];
				pending_del_nr = 1;
			} else if (pending_del_nr &&
				   path->slots[0] + 1 == pending_del_slot) {
				/* hop on the pending chunk */
				pending_del_nr++;
				pending_del_slot = path->slots[0];
			} else {
				BUG();
			}
		} else {
			break;
		}
		if (found_extent && root->ref_cows) {
			btrfs_set_path_blocking(path);
			ret = btrfs_free_extent(trans, root, extent_start,
						extent_num_bytes, 0,
						btrfs_header_owner(leaf),
						inode->i_ino, extent_offset);
			BUG_ON(ret);
		}
next:
		if (path->slots[0] == 0) {
			if (pending_del_nr)
				goto del_pending;
			btrfs_release_path(root, path);
			if (found_type == BTRFS_INODE_ITEM_KEY)
				break;
			goto search_again;
		}

		path->slots[0]--;
		if (pending_del_nr &&
		    path->slots[0] + 1 != pending_del_slot) {
			struct btrfs_key debug;
del_pending:
			btrfs_item_key_to_cpu(path->nodes[0], &debug,
					      pending_del_slot);
			ret = btrfs_del_items(trans, root, path,
					      pending_del_slot,
					      pending_del_nr);
			BUG_ON(ret);
			pending_del_nr = 0;
			btrfs_release_path(root, path);
			if (found_type == BTRFS_INODE_ITEM_KEY)
				break;
			goto search_again;
		}
	}
	ret = 0;
error:
	if (pending_del_nr) {
		ret = btrfs_del_items(trans, root, path, pending_del_slot,
				      pending_del_nr);
	}
	btrfs_free_path(path);
	return ret;
}

/*
 * taken from block_truncate_page, but does cow as it zeros out
 * any bytes left in the last page in the file.
 */
static int btrfs_truncate_page(struct address_space *mapping, loff_t from)
{
	struct inode *inode = mapping->host;
	struct btrfs_root *root = BTRFS_I(inode)->root;
	struct extent_io_tree *io_tree = &BTRFS_I(inode)->io_tree;
	struct btrfs_ordered_extent *ordered;
	char *kaddr;
	u32 blocksize = root->sectorsize;
	pgoff_t index = from >> PAGE_CACHE_SHIFT;
	unsigned offset = from & (PAGE_CACHE_SIZE-1);
	struct page *page;
	int ret = 0;
	u64 page_start;
	u64 page_end;

	if ((offset & (blocksize - 1)) == 0)
		goto out;
	ret = btrfs_check_data_free_space(root, inode, PAGE_CACHE_SIZE);
	if (ret)
		goto out;

	ret = btrfs_reserve_metadata_for_delalloc(root, inode, 1);
	if (ret)
		goto out;

	ret = -ENOMEM;
again:
	page = grab_cache_page(mapping, index);
	if (!page) {
		btrfs_free_reserved_data_space(root, inode, PAGE_CACHE_SIZE);
		btrfs_unreserve_metadata_for_delalloc(root, inode, 1);
		goto out;
	}

	page_start = page_offset(page);
	page_end = page_start + PAGE_CACHE_SIZE - 1;

	if (!PageUptodate(page)) {
		ret = btrfs_readpage(NULL, page);
		lock_page(page);
		if (page->mapping != mapping) {
			unlock_page(page);
			page_cache_release(page);
			goto again;
		}
		if (!PageUptodate(page)) {
			ret = -EIO;
			goto out_unlock;
		}
	}
	wait_on_page_writeback(page);

	lock_extent(io_tree, page_start, page_end, GFP_NOFS);
	set_page_extent_mapped(page);

	ordered = btrfs_lookup_ordered_extent(inode, page_start);
	if (ordered) {
		unlock_extent(io_tree, page_start, page_end, GFP_NOFS);
		unlock_page(page);
		page_cache_release(page);
		btrfs_start_ordered_extent(inode, ordered, 1);
		btrfs_put_ordered_extent(ordered);
		goto again;
	}

<<<<<<< HEAD
=======
	clear_extent_bits(&BTRFS_I(inode)->io_tree, page_start, page_end,
			  EXTENT_DIRTY | EXTENT_DELALLOC | EXTENT_DO_ACCOUNTING,
			  GFP_NOFS);

>>>>>>> 66b00a7c
	ret = btrfs_set_extent_delalloc(inode, page_start, page_end);
	if (ret) {
		unlock_extent(io_tree, page_start, page_end, GFP_NOFS);
		goto out_unlock;
	}

	ret = 0;
	if (offset != PAGE_CACHE_SIZE) {
		kaddr = kmap(page);
		memset(kaddr + offset, 0, PAGE_CACHE_SIZE - offset);
		flush_dcache_page(page);
		kunmap(page);
	}
	ClearPageChecked(page);
	set_page_dirty(page);
	unlock_extent(io_tree, page_start, page_end, GFP_NOFS);

out_unlock:
	if (ret)
		btrfs_free_reserved_data_space(root, inode, PAGE_CACHE_SIZE);
	btrfs_unreserve_metadata_for_delalloc(root, inode, 1);
	unlock_page(page);
	page_cache_release(page);
out:
	return ret;
}

int btrfs_cont_expand(struct inode *inode, loff_t size)
{
	struct btrfs_trans_handle *trans;
	struct btrfs_root *root = BTRFS_I(inode)->root;
	struct extent_io_tree *io_tree = &BTRFS_I(inode)->io_tree;
	struct extent_map *em;
	u64 mask = root->sectorsize - 1;
	u64 hole_start = (inode->i_size + mask) & ~mask;
	u64 block_end = (size + mask) & ~mask;
	u64 last_byte;
	u64 cur_offset;
	u64 hole_size;
	int err = 0;

	if (size <= hole_start)
		return 0;

<<<<<<< HEAD
	btrfs_truncate_page(inode->i_mapping, inode->i_size);
=======
	err = btrfs_truncate_page(inode->i_mapping, inode->i_size);
	if (err)
		return err;
>>>>>>> 66b00a7c

	while (1) {
		struct btrfs_ordered_extent *ordered;
		btrfs_wait_ordered_range(inode, hole_start,
					 block_end - hole_start);
		lock_extent(io_tree, hole_start, block_end - 1, GFP_NOFS);
		ordered = btrfs_lookup_ordered_extent(inode, hole_start);
		if (!ordered)
			break;
		unlock_extent(io_tree, hole_start, block_end - 1, GFP_NOFS);
		btrfs_put_ordered_extent(ordered);
	}

	trans = btrfs_start_transaction(root, 1);
	btrfs_set_trans_block_group(trans, inode);

	cur_offset = hole_start;
	while (1) {
		em = btrfs_get_extent(inode, NULL, 0, cur_offset,
				block_end - cur_offset, 0);
		BUG_ON(IS_ERR(em) || !em);
		last_byte = min(extent_map_end(em), block_end);
		last_byte = (last_byte + mask) & ~mask;
		if (test_bit(EXTENT_FLAG_VACANCY, &em->flags)) {
			u64 hint_byte = 0;
			hole_size = last_byte - cur_offset;
			err = btrfs_drop_extents(trans, root, inode,
						 cur_offset,
						 cur_offset + hole_size,
						 block_end,
						 cur_offset, &hint_byte, 1);
			if (err)
				break;

			err = btrfs_reserve_metadata_space(root, 1);
			if (err)
				break;

			err = btrfs_insert_file_extent(trans, root,
					inode->i_ino, cur_offset, 0,
					0, hole_size, 0, hole_size,
					0, 0, 0);
			btrfs_drop_extent_cache(inode, hole_start,
					last_byte - 1, 0);
			btrfs_unreserve_metadata_space(root, 1);
		}
		free_extent_map(em);
		cur_offset = last_byte;
		if (err || cur_offset >= block_end)
			break;
	}

	btrfs_end_transaction(trans, root);
	unlock_extent(io_tree, hole_start, block_end - 1, GFP_NOFS);
	return err;
}

static int btrfs_setattr(struct dentry *dentry, struct iattr *attr)
{
	struct inode *inode = dentry->d_inode;
	int err;

	err = inode_change_ok(inode, attr);
	if (err)
		return err;

	if (S_ISREG(inode->i_mode) && (attr->ia_valid & ATTR_SIZE)) {
		if (attr->ia_size > inode->i_size) {
			err = btrfs_cont_expand(inode, attr->ia_size);
			if (err)
				return err;
		} else if (inode->i_size > 0 &&
			   attr->ia_size == 0) {

			/* we're truncating a file that used to have good
			 * data down to zero.  Make sure it gets into
			 * the ordered flush list so that any new writes
			 * get down to disk quickly.
			 */
			BTRFS_I(inode)->ordered_data_close = 1;
		}
	}

	err = inode_setattr(inode, attr);

	if (!err && ((attr->ia_valid & ATTR_MODE)))
		err = btrfs_acl_chmod(inode);
	return err;
}

void btrfs_delete_inode(struct inode *inode)
{
	struct btrfs_trans_handle *trans;
	struct btrfs_root *root = BTRFS_I(inode)->root;
	unsigned long nr;
	int ret;

	truncate_inode_pages(&inode->i_data, 0);
	if (is_bad_inode(inode)) {
		btrfs_orphan_del(NULL, inode);
		goto no_delete;
	}
	btrfs_wait_ordered_range(inode, 0, (u64)-1);

	if (inode->i_nlink > 0) {
		BUG_ON(btrfs_root_refs(&root->root_item) != 0);
		goto no_delete;
	}

	btrfs_i_size_write(inode, 0);
	trans = btrfs_join_transaction(root, 1);

	btrfs_set_trans_block_group(trans, inode);
	ret = btrfs_truncate_inode_items(trans, root, inode, inode->i_size, 0);
	if (ret) {
		btrfs_orphan_del(NULL, inode);
		goto no_delete_lock;
	}

	btrfs_orphan_del(trans, inode);

	nr = trans->blocks_used;
	clear_inode(inode);

	btrfs_end_transaction(trans, root);
	btrfs_btree_balance_dirty(root, nr);
	return;

no_delete_lock:
	nr = trans->blocks_used;
	btrfs_end_transaction(trans, root);
	btrfs_btree_balance_dirty(root, nr);
no_delete:
	clear_inode(inode);
}

/*
 * this returns the key found in the dir entry in the location pointer.
 * If no dir entries were found, location->objectid is 0.
 */
static int btrfs_inode_by_name(struct inode *dir, struct dentry *dentry,
			       struct btrfs_key *location)
{
	const char *name = dentry->d_name.name;
	int namelen = dentry->d_name.len;
	struct btrfs_dir_item *di;
	struct btrfs_path *path;
	struct btrfs_root *root = BTRFS_I(dir)->root;
	int ret = 0;

	path = btrfs_alloc_path();
	BUG_ON(!path);

	di = btrfs_lookup_dir_item(NULL, root, path, dir->i_ino, name,
				    namelen, 0);
	if (IS_ERR(di))
		ret = PTR_ERR(di);

	if (!di || IS_ERR(di))
		goto out_err;

	btrfs_dir_item_key_to_cpu(path->nodes[0], di, location);
out:
	btrfs_free_path(path);
	return ret;
out_err:
	location->objectid = 0;
	goto out;
}

/*
 * when we hit a tree root in a directory, the btrfs part of the inode
 * needs to be changed to reflect the root directory of the tree root.  This
 * is kind of like crossing a mount point.
 */
static int fixup_tree_root_location(struct btrfs_root *root,
				    struct inode *dir,
				    struct dentry *dentry,
				    struct btrfs_key *location,
				    struct btrfs_root **sub_root)
{
	struct btrfs_path *path;
	struct btrfs_root *new_root;
	struct btrfs_root_ref *ref;
	struct extent_buffer *leaf;
	int ret;
	int err = 0;

	path = btrfs_alloc_path();
	if (!path) {
		err = -ENOMEM;
		goto out;
	}

	err = -ENOENT;
	ret = btrfs_find_root_ref(root->fs_info->tree_root, path,
				  BTRFS_I(dir)->root->root_key.objectid,
				  location->objectid);
	if (ret) {
		if (ret < 0)
			err = ret;
		goto out;
	}

	leaf = path->nodes[0];
	ref = btrfs_item_ptr(leaf, path->slots[0], struct btrfs_root_ref);
	if (btrfs_root_ref_dirid(leaf, ref) != dir->i_ino ||
	    btrfs_root_ref_name_len(leaf, ref) != dentry->d_name.len)
		goto out;

	ret = memcmp_extent_buffer(leaf, dentry->d_name.name,
				   (unsigned long)(ref + 1),
				   dentry->d_name.len);
	if (ret)
		goto out;

	btrfs_release_path(root->fs_info->tree_root, path);

	new_root = btrfs_read_fs_root_no_name(root->fs_info, location);
	if (IS_ERR(new_root)) {
		err = PTR_ERR(new_root);
		goto out;
	}

	if (btrfs_root_refs(&new_root->root_item) == 0) {
		err = -ENOENT;
		goto out;
	}

	*sub_root = new_root;
	location->objectid = btrfs_root_dirid(&new_root->root_item);
	location->type = BTRFS_INODE_ITEM_KEY;
	location->offset = 0;
	err = 0;
out:
	btrfs_free_path(path);
	return err;
}

static void inode_tree_add(struct inode *inode)
{
	struct btrfs_root *root = BTRFS_I(inode)->root;
	struct btrfs_inode *entry;
	struct rb_node **p;
	struct rb_node *parent;
again:
	p = &root->inode_tree.rb_node;
	parent = NULL;

	if (hlist_unhashed(&inode->i_hash))
		return;

	spin_lock(&root->inode_lock);
	while (*p) {
		parent = *p;
		entry = rb_entry(parent, struct btrfs_inode, rb_node);

		if (inode->i_ino < entry->vfs_inode.i_ino)
			p = &parent->rb_left;
		else if (inode->i_ino > entry->vfs_inode.i_ino)
			p = &parent->rb_right;
		else {
			WARN_ON(!(entry->vfs_inode.i_state &
				  (I_WILL_FREE | I_FREEING | I_CLEAR)));
			rb_erase(parent, &root->inode_tree);
			RB_CLEAR_NODE(parent);
			spin_unlock(&root->inode_lock);
			goto again;
		}
	}
	rb_link_node(&BTRFS_I(inode)->rb_node, parent, p);
	rb_insert_color(&BTRFS_I(inode)->rb_node, &root->inode_tree);
	spin_unlock(&root->inode_lock);
}

static void inode_tree_del(struct inode *inode)
{
	struct btrfs_root *root = BTRFS_I(inode)->root;
	int empty = 0;

	spin_lock(&root->inode_lock);
	if (!RB_EMPTY_NODE(&BTRFS_I(inode)->rb_node)) {
		rb_erase(&BTRFS_I(inode)->rb_node, &root->inode_tree);
		RB_CLEAR_NODE(&BTRFS_I(inode)->rb_node);
		empty = RB_EMPTY_ROOT(&root->inode_tree);
	}
	spin_unlock(&root->inode_lock);

	if (empty && btrfs_root_refs(&root->root_item) == 0) {
		synchronize_srcu(&root->fs_info->subvol_srcu);
		spin_lock(&root->inode_lock);
		empty = RB_EMPTY_ROOT(&root->inode_tree);
		spin_unlock(&root->inode_lock);
		if (empty)
			btrfs_add_dead_root(root);
	}
}

int btrfs_invalidate_inodes(struct btrfs_root *root)
{
	struct rb_node *node;
	struct rb_node *prev;
	struct btrfs_inode *entry;
	struct inode *inode;
	u64 objectid = 0;

	WARN_ON(btrfs_root_refs(&root->root_item) != 0);

	spin_lock(&root->inode_lock);
again:
	node = root->inode_tree.rb_node;
	prev = NULL;
	while (node) {
		prev = node;
		entry = rb_entry(node, struct btrfs_inode, rb_node);

		if (objectid < entry->vfs_inode.i_ino)
			node = node->rb_left;
		else if (objectid > entry->vfs_inode.i_ino)
			node = node->rb_right;
		else
			break;
	}
	if (!node) {
		while (prev) {
			entry = rb_entry(prev, struct btrfs_inode, rb_node);
			if (objectid <= entry->vfs_inode.i_ino) {
				node = prev;
				break;
			}
			prev = rb_next(prev);
		}
	}
	while (node) {
		entry = rb_entry(node, struct btrfs_inode, rb_node);
		objectid = entry->vfs_inode.i_ino + 1;
		inode = igrab(&entry->vfs_inode);
		if (inode) {
			spin_unlock(&root->inode_lock);
			if (atomic_read(&inode->i_count) > 1)
				d_prune_aliases(inode);
			/*
			 * btrfs_drop_inode will remove it from
			 * the inode cache when its usage count
			 * hits zero.
			 */
			iput(inode);
			cond_resched();
			spin_lock(&root->inode_lock);
			goto again;
		}

		if (cond_resched_lock(&root->inode_lock))
			goto again;

		node = rb_next(node);
	}
	spin_unlock(&root->inode_lock);
	return 0;
}

static noinline void init_btrfs_i(struct inode *inode)
{
	struct btrfs_inode *bi = BTRFS_I(inode);

	bi->generation = 0;
	bi->sequence = 0;
	bi->last_trans = 0;
	bi->last_sub_trans = 0;
	bi->logged_trans = 0;
	bi->delalloc_bytes = 0;
	bi->reserved_bytes = 0;
	bi->disk_i_size = 0;
	bi->flags = 0;
	bi->index_cnt = (u64)-1;
	bi->last_unlink_trans = 0;
	bi->ordered_data_close = 0;
	extent_map_tree_init(&BTRFS_I(inode)->extent_tree, GFP_NOFS);
	extent_io_tree_init(&BTRFS_I(inode)->io_tree,
			     inode->i_mapping, GFP_NOFS);
	extent_io_tree_init(&BTRFS_I(inode)->io_failure_tree,
			     inode->i_mapping, GFP_NOFS);
	INIT_LIST_HEAD(&BTRFS_I(inode)->delalloc_inodes);
	INIT_LIST_HEAD(&BTRFS_I(inode)->ordered_operations);
	RB_CLEAR_NODE(&BTRFS_I(inode)->rb_node);
	btrfs_ordered_inode_tree_init(&BTRFS_I(inode)->ordered_tree);
	mutex_init(&BTRFS_I(inode)->extent_mutex);
	mutex_init(&BTRFS_I(inode)->log_mutex);
}

static int btrfs_init_locked_inode(struct inode *inode, void *p)
{
	struct btrfs_iget_args *args = p;
	inode->i_ino = args->ino;
	init_btrfs_i(inode);
	BTRFS_I(inode)->root = args->root;
	btrfs_set_inode_space_info(args->root, inode);
	return 0;
}

static int btrfs_find_actor(struct inode *inode, void *opaque)
{
	struct btrfs_iget_args *args = opaque;
	return args->ino == inode->i_ino &&
		args->root == BTRFS_I(inode)->root;
}

static struct inode *btrfs_iget_locked(struct super_block *s,
				       u64 objectid,
				       struct btrfs_root *root)
{
	struct inode *inode;
	struct btrfs_iget_args args;
	args.ino = objectid;
	args.root = root;

	inode = iget5_locked(s, objectid, btrfs_find_actor,
			     btrfs_init_locked_inode,
			     (void *)&args);
	return inode;
}

/* Get an inode object given its location and corresponding root.
 * Returns in *is_new if the inode was read from disk
 */
struct inode *btrfs_iget(struct super_block *s, struct btrfs_key *location,
			 struct btrfs_root *root)
{
	struct inode *inode;

	inode = btrfs_iget_locked(s, location->objectid, root);
	if (!inode)
		return ERR_PTR(-ENOMEM);

	if (inode->i_state & I_NEW) {
		BTRFS_I(inode)->root = root;
		memcpy(&BTRFS_I(inode)->location, location, sizeof(*location));
		btrfs_read_locked_inode(inode);

		inode_tree_add(inode);
		unlock_new_inode(inode);
	}

	return inode;
}

static struct inode *new_simple_dir(struct super_block *s,
				    struct btrfs_key *key,
				    struct btrfs_root *root)
{
	struct inode *inode = new_inode(s);

	if (!inode)
		return ERR_PTR(-ENOMEM);

	init_btrfs_i(inode);

	BTRFS_I(inode)->root = root;
	memcpy(&BTRFS_I(inode)->location, key, sizeof(*key));
	BTRFS_I(inode)->dummy_inode = 1;

	inode->i_ino = BTRFS_EMPTY_SUBVOL_DIR_OBJECTID;
	inode->i_op = &simple_dir_inode_operations;
	inode->i_fop = &simple_dir_operations;
	inode->i_mode = S_IFDIR | S_IRUGO | S_IWUSR | S_IXUGO;
	inode->i_mtime = inode->i_atime = inode->i_ctime = CURRENT_TIME;

	return inode;
}

struct inode *btrfs_lookup_dentry(struct inode *dir, struct dentry *dentry)
{
	struct inode *inode;
	struct btrfs_root *root = BTRFS_I(dir)->root;
	struct btrfs_root *sub_root = root;
	struct btrfs_key location;
	int index;
	int ret;

	dentry->d_op = &btrfs_dentry_operations;

	if (dentry->d_name.len > BTRFS_NAME_LEN)
		return ERR_PTR(-ENAMETOOLONG);

	ret = btrfs_inode_by_name(dir, dentry, &location);

	if (ret < 0)
		return ERR_PTR(ret);

	if (location.objectid == 0)
		return NULL;

	if (location.type == BTRFS_INODE_ITEM_KEY) {
		inode = btrfs_iget(dir->i_sb, &location, root);
		return inode;
	}

	BUG_ON(location.type != BTRFS_ROOT_ITEM_KEY);

	index = srcu_read_lock(&root->fs_info->subvol_srcu);
	ret = fixup_tree_root_location(root, dir, dentry,
				       &location, &sub_root);
	if (ret < 0) {
		if (ret != -ENOENT)
			inode = ERR_PTR(ret);
		else
			inode = new_simple_dir(dir->i_sb, &location, sub_root);
	} else {
		inode = btrfs_iget(dir->i_sb, &location, sub_root);
	}
	srcu_read_unlock(&root->fs_info->subvol_srcu, index);

	return inode;
}

static int btrfs_dentry_delete(struct dentry *dentry)
{
	struct btrfs_root *root;

	if (!dentry->d_inode && !IS_ROOT(dentry))
		dentry = dentry->d_parent;

	if (dentry->d_inode) {
		root = BTRFS_I(dentry->d_inode)->root;
		if (btrfs_root_refs(&root->root_item) == 0)
			return 1;
	}
	return 0;
}

static struct dentry *btrfs_lookup(struct inode *dir, struct dentry *dentry,
				   struct nameidata *nd)
{
	struct inode *inode;

	inode = btrfs_lookup_dentry(dir, dentry);
	if (IS_ERR(inode))
		return ERR_CAST(inode);

	return d_splice_alias(inode, dentry);
}

static unsigned char btrfs_filetype_table[] = {
	DT_UNKNOWN, DT_REG, DT_DIR, DT_CHR, DT_BLK, DT_FIFO, DT_SOCK, DT_LNK
};

static int btrfs_real_readdir(struct file *filp, void *dirent,
			      filldir_t filldir)
{
	struct inode *inode = filp->f_dentry->d_inode;
	struct btrfs_root *root = BTRFS_I(inode)->root;
	struct btrfs_item *item;
	struct btrfs_dir_item *di;
	struct btrfs_key key;
	struct btrfs_key found_key;
	struct btrfs_path *path;
	int ret;
	u32 nritems;
	struct extent_buffer *leaf;
	int slot;
	int advance;
	unsigned char d_type;
	int over = 0;
	u32 di_cur;
	u32 di_total;
	u32 di_len;
	int key_type = BTRFS_DIR_INDEX_KEY;
	char tmp_name[32];
	char *name_ptr;
	int name_len;

	/* FIXME, use a real flag for deciding about the key type */
	if (root->fs_info->tree_root == root)
		key_type = BTRFS_DIR_ITEM_KEY;

	/* special case for "." */
	if (filp->f_pos == 0) {
		over = filldir(dirent, ".", 1,
			       1, inode->i_ino,
			       DT_DIR);
		if (over)
			return 0;
		filp->f_pos = 1;
	}
	/* special case for .., just use the back ref */
	if (filp->f_pos == 1) {
		u64 pino = parent_ino(filp->f_path.dentry);
		over = filldir(dirent, "..", 2,
			       2, pino, DT_DIR);
		if (over)
			return 0;
		filp->f_pos = 2;
	}
	path = btrfs_alloc_path();
	path->reada = 2;

	btrfs_set_key_type(&key, key_type);
	key.offset = filp->f_pos;
	key.objectid = inode->i_ino;

	ret = btrfs_search_slot(NULL, root, &key, path, 0, 0);
	if (ret < 0)
		goto err;
	advance = 0;

	while (1) {
		leaf = path->nodes[0];
		nritems = btrfs_header_nritems(leaf);
		slot = path->slots[0];
		if (advance || slot >= nritems) {
			if (slot >= nritems - 1) {
				ret = btrfs_next_leaf(root, path);
				if (ret)
					break;
				leaf = path->nodes[0];
				nritems = btrfs_header_nritems(leaf);
				slot = path->slots[0];
			} else {
				slot++;
				path->slots[0]++;
			}
		}

		advance = 1;
		item = btrfs_item_nr(leaf, slot);
		btrfs_item_key_to_cpu(leaf, &found_key, slot);

		if (found_key.objectid != key.objectid)
			break;
		if (btrfs_key_type(&found_key) != key_type)
			break;
		if (found_key.offset < filp->f_pos)
			continue;

		filp->f_pos = found_key.offset;

		di = btrfs_item_ptr(leaf, slot, struct btrfs_dir_item);
		di_cur = 0;
		di_total = btrfs_item_size(leaf, item);

		while (di_cur < di_total) {
			struct btrfs_key location;

			name_len = btrfs_dir_name_len(leaf, di);
			if (name_len <= sizeof(tmp_name)) {
				name_ptr = tmp_name;
			} else {
				name_ptr = kmalloc(name_len, GFP_NOFS);
				if (!name_ptr) {
					ret = -ENOMEM;
					goto err;
				}
			}
			read_extent_buffer(leaf, name_ptr,
					   (unsigned long)(di + 1), name_len);

			d_type = btrfs_filetype_table[btrfs_dir_type(leaf, di)];
			btrfs_dir_item_key_to_cpu(leaf, di, &location);

			/* is this a reference to our own snapshot? If so
			 * skip it
			 */
			if (location.type == BTRFS_ROOT_ITEM_KEY &&
			    location.objectid == root->root_key.objectid) {
				over = 0;
				goto skip;
			}
			over = filldir(dirent, name_ptr, name_len,
				       found_key.offset, location.objectid,
				       d_type);

skip:
			if (name_ptr != tmp_name)
				kfree(name_ptr);

			if (over)
				goto nopos;
			di_len = btrfs_dir_name_len(leaf, di) +
				 btrfs_dir_data_len(leaf, di) + sizeof(*di);
			di_cur += di_len;
			di = (struct btrfs_dir_item *)((char *)di + di_len);
		}
	}

	/* Reached end of directory/root. Bump pos past the last item. */
	if (key_type == BTRFS_DIR_INDEX_KEY)
		filp->f_pos = INT_LIMIT(off_t);
	else
		filp->f_pos++;
nopos:
	ret = 0;
err:
	btrfs_free_path(path);
	return ret;
}

int btrfs_write_inode(struct inode *inode, int wait)
{
	struct btrfs_root *root = BTRFS_I(inode)->root;
	struct btrfs_trans_handle *trans;
	int ret = 0;

	if (root->fs_info->btree_inode == inode)
		return 0;

	if (wait) {
		trans = btrfs_join_transaction(root, 1);
		btrfs_set_trans_block_group(trans, inode);
		ret = btrfs_commit_transaction(trans, root);
	}
	return ret;
}

/*
 * This is somewhat expensive, updating the tree every time the
 * inode changes.  But, it is most likely to find the inode in cache.
 * FIXME, needs more benchmarking...there are no reasons other than performance
 * to keep or drop this code.
 */
void btrfs_dirty_inode(struct inode *inode)
{
	struct btrfs_root *root = BTRFS_I(inode)->root;
	struct btrfs_trans_handle *trans;

	trans = btrfs_join_transaction(root, 1);
	btrfs_set_trans_block_group(trans, inode);
	btrfs_update_inode(trans, root, inode);
	btrfs_end_transaction(trans, root);
}

/*
 * find the highest existing sequence number in a directory
 * and then set the in-memory index_cnt variable to reflect
 * free sequence numbers
 */
static int btrfs_set_inode_index_count(struct inode *inode)
{
	struct btrfs_root *root = BTRFS_I(inode)->root;
	struct btrfs_key key, found_key;
	struct btrfs_path *path;
	struct extent_buffer *leaf;
	int ret;

	key.objectid = inode->i_ino;
	btrfs_set_key_type(&key, BTRFS_DIR_INDEX_KEY);
	key.offset = (u64)-1;

	path = btrfs_alloc_path();
	if (!path)
		return -ENOMEM;

	ret = btrfs_search_slot(NULL, root, &key, path, 0, 0);
	if (ret < 0)
		goto out;
	/* FIXME: we should be able to handle this */
	if (ret == 0)
		goto out;
	ret = 0;

	/*
	 * MAGIC NUMBER EXPLANATION:
	 * since we search a directory based on f_pos we have to start at 2
	 * since '.' and '..' have f_pos of 0 and 1 respectively, so everybody
	 * else has to start at 2
	 */
	if (path->slots[0] == 0) {
		BTRFS_I(inode)->index_cnt = 2;
		goto out;
	}

	path->slots[0]--;

	leaf = path->nodes[0];
	btrfs_item_key_to_cpu(leaf, &found_key, path->slots[0]);

	if (found_key.objectid != inode->i_ino ||
	    btrfs_key_type(&found_key) != BTRFS_DIR_INDEX_KEY) {
		BTRFS_I(inode)->index_cnt = 2;
		goto out;
	}

	BTRFS_I(inode)->index_cnt = found_key.offset + 1;
out:
	btrfs_free_path(path);
	return ret;
}

/*
 * helper to find a free sequence number in a given directory.  This current
 * code is very simple, later versions will do smarter things in the btree
 */
int btrfs_set_inode_index(struct inode *dir, u64 *index)
{
	int ret = 0;

	if (BTRFS_I(dir)->index_cnt == (u64)-1) {
		ret = btrfs_set_inode_index_count(dir);
		if (ret)
			return ret;
	}

	*index = BTRFS_I(dir)->index_cnt;
	BTRFS_I(dir)->index_cnt++;

	return ret;
}

static struct inode *btrfs_new_inode(struct btrfs_trans_handle *trans,
				     struct btrfs_root *root,
				     struct inode *dir,
				     const char *name, int name_len,
				     u64 ref_objectid, u64 objectid,
				     u64 alloc_hint, int mode, u64 *index)
{
	struct inode *inode;
	struct btrfs_inode_item *inode_item;
	struct btrfs_key *location;
	struct btrfs_path *path;
	struct btrfs_inode_ref *ref;
	struct btrfs_key key[2];
	u32 sizes[2];
	unsigned long ptr;
	int ret;
	int owner;

	path = btrfs_alloc_path();
	BUG_ON(!path);

	inode = new_inode(root->fs_info->sb);
	if (!inode)
		return ERR_PTR(-ENOMEM);

	if (dir) {
		ret = btrfs_set_inode_index(dir, index);
		if (ret) {
			iput(inode);
			return ERR_PTR(ret);
		}
	}
	/*
	 * index_cnt is ignored for everything but a dir,
	 * btrfs_get_inode_index_count has an explanation for the magic
	 * number
	 */
	init_btrfs_i(inode);
	BTRFS_I(inode)->index_cnt = 2;
	BTRFS_I(inode)->root = root;
	BTRFS_I(inode)->generation = trans->transid;
	btrfs_set_inode_space_info(root, inode);

	if (mode & S_IFDIR)
		owner = 0;
	else
		owner = 1;
	BTRFS_I(inode)->block_group =
			btrfs_find_block_group(root, 0, alloc_hint, owner);

	key[0].objectid = objectid;
	btrfs_set_key_type(&key[0], BTRFS_INODE_ITEM_KEY);
	key[0].offset = 0;

	key[1].objectid = objectid;
	btrfs_set_key_type(&key[1], BTRFS_INODE_REF_KEY);
	key[1].offset = ref_objectid;

	sizes[0] = sizeof(struct btrfs_inode_item);
	sizes[1] = name_len + sizeof(*ref);

	path->leave_spinning = 1;
	ret = btrfs_insert_empty_items(trans, root, path, key, sizes, 2);
	if (ret != 0)
		goto fail;

	inode->i_uid = current_fsuid();

	if (dir && (dir->i_mode & S_ISGID)) {
		inode->i_gid = dir->i_gid;
		if (S_ISDIR(mode))
			mode |= S_ISGID;
	} else
		inode->i_gid = current_fsgid();

	inode->i_mode = mode;
	inode->i_ino = objectid;
	inode_set_bytes(inode, 0);
	inode->i_mtime = inode->i_atime = inode->i_ctime = CURRENT_TIME;
	inode_item = btrfs_item_ptr(path->nodes[0], path->slots[0],
				  struct btrfs_inode_item);
	fill_inode_item(trans, path->nodes[0], inode_item, inode);

	ref = btrfs_item_ptr(path->nodes[0], path->slots[0] + 1,
			     struct btrfs_inode_ref);
	btrfs_set_inode_ref_name_len(path->nodes[0], ref, name_len);
	btrfs_set_inode_ref_index(path->nodes[0], ref, *index);
	ptr = (unsigned long)(ref + 1);
	write_extent_buffer(path->nodes[0], name, ptr, name_len);

	btrfs_mark_buffer_dirty(path->nodes[0]);
	btrfs_free_path(path);

	location = &BTRFS_I(inode)->location;
	location->objectid = objectid;
	location->offset = 0;
	btrfs_set_key_type(location, BTRFS_INODE_ITEM_KEY);

	btrfs_inherit_iflags(inode, dir);

	if ((mode & S_IFREG)) {
		if (btrfs_test_opt(root, NODATASUM))
			BTRFS_I(inode)->flags |= BTRFS_INODE_NODATASUM;
		if (btrfs_test_opt(root, NODATACOW))
			BTRFS_I(inode)->flags |= BTRFS_INODE_NODATACOW;
	}

	insert_inode_hash(inode);
	inode_tree_add(inode);
	return inode;
fail:
	if (dir)
		BTRFS_I(dir)->index_cnt--;
	btrfs_free_path(path);
	iput(inode);
	return ERR_PTR(ret);
}

static inline u8 btrfs_inode_type(struct inode *inode)
{
	return btrfs_type_by_mode[(inode->i_mode & S_IFMT) >> S_SHIFT];
}

/*
 * utility function to add 'inode' into 'parent_inode' with
 * a give name and a given sequence number.
 * if 'add_backref' is true, also insert a backref from the
 * inode to the parent directory.
 */
int btrfs_add_link(struct btrfs_trans_handle *trans,
		   struct inode *parent_inode, struct inode *inode,
		   const char *name, int name_len, int add_backref, u64 index)
{
	int ret = 0;
	struct btrfs_key key;
	struct btrfs_root *root = BTRFS_I(parent_inode)->root;

	if (unlikely(inode->i_ino == BTRFS_FIRST_FREE_OBJECTID)) {
		memcpy(&key, &BTRFS_I(inode)->root->root_key, sizeof(key));
	} else {
		key.objectid = inode->i_ino;
		btrfs_set_key_type(&key, BTRFS_INODE_ITEM_KEY);
		key.offset = 0;
	}

	if (unlikely(inode->i_ino == BTRFS_FIRST_FREE_OBJECTID)) {
		ret = btrfs_add_root_ref(trans, root->fs_info->tree_root,
					 key.objectid, root->root_key.objectid,
					 parent_inode->i_ino,
					 index, name, name_len);
	} else if (add_backref) {
		ret = btrfs_insert_inode_ref(trans, root,
					     name, name_len, inode->i_ino,
					     parent_inode->i_ino, index);
	}

	if (ret == 0) {
		ret = btrfs_insert_dir_item(trans, root, name, name_len,
					    parent_inode->i_ino, &key,
					    btrfs_inode_type(inode), index);
		BUG_ON(ret);

		btrfs_i_size_write(parent_inode, parent_inode->i_size +
				   name_len * 2);
		parent_inode->i_mtime = parent_inode->i_ctime = CURRENT_TIME;
		ret = btrfs_update_inode(trans, root, parent_inode);
	}
	return ret;
}

static int btrfs_add_nondir(struct btrfs_trans_handle *trans,
			    struct dentry *dentry, struct inode *inode,
			    int backref, u64 index)
{
	int err = btrfs_add_link(trans, dentry->d_parent->d_inode,
				 inode, dentry->d_name.name,
				 dentry->d_name.len, backref, index);
	if (!err) {
		d_instantiate(dentry, inode);
		return 0;
	}
	if (err > 0)
		err = -EEXIST;
	return err;
}

static int btrfs_mknod(struct inode *dir, struct dentry *dentry,
			int mode, dev_t rdev)
{
	struct btrfs_trans_handle *trans;
	struct btrfs_root *root = BTRFS_I(dir)->root;
	struct inode *inode = NULL;
	int err;
	int drop_inode = 0;
	u64 objectid;
	unsigned long nr = 0;
	u64 index = 0;

	if (!new_valid_dev(rdev))
		return -EINVAL;

	/*
	 * 2 for inode item and ref
	 * 2 for dir items
	 * 1 for xattr if selinux is on
	 */
	err = btrfs_reserve_metadata_space(root, 5);
	if (err)
		return err;

	trans = btrfs_start_transaction(root, 1);
	if (!trans)
		goto fail;
	btrfs_set_trans_block_group(trans, dir);

	err = btrfs_find_free_objectid(trans, root, dir->i_ino, &objectid);
	if (err) {
		err = -ENOSPC;
		goto out_unlock;
	}

	inode = btrfs_new_inode(trans, root, dir, dentry->d_name.name,
				dentry->d_name.len,
				dentry->d_parent->d_inode->i_ino, objectid,
				BTRFS_I(dir)->block_group, mode, &index);
	err = PTR_ERR(inode);
	if (IS_ERR(inode))
		goto out_unlock;

	err = btrfs_init_inode_security(inode, dir);
	if (err) {
		drop_inode = 1;
		goto out_unlock;
	}

	btrfs_set_trans_block_group(trans, inode);
	err = btrfs_add_nondir(trans, dentry, inode, 0, index);
	if (err)
		drop_inode = 1;
	else {
		inode->i_op = &btrfs_special_inode_operations;
		init_special_inode(inode, inode->i_mode, rdev);
		btrfs_update_inode(trans, root, inode);
	}
	btrfs_update_inode_block_group(trans, inode);
	btrfs_update_inode_block_group(trans, dir);
out_unlock:
	nr = trans->blocks_used;
	btrfs_end_transaction_throttle(trans, root);
fail:
	btrfs_unreserve_metadata_space(root, 5);
	if (drop_inode) {
		inode_dec_link_count(inode);
		iput(inode);
	}
	btrfs_btree_balance_dirty(root, nr);
	return err;
}

static int btrfs_create(struct inode *dir, struct dentry *dentry,
			int mode, struct nameidata *nd)
{
	struct btrfs_trans_handle *trans;
	struct btrfs_root *root = BTRFS_I(dir)->root;
	struct inode *inode = NULL;
	int err;
	int drop_inode = 0;
	unsigned long nr = 0;
	u64 objectid;
	u64 index = 0;

	/*
	 * 2 for inode item and ref
	 * 2 for dir items
	 * 1 for xattr if selinux is on
	 */
	err = btrfs_reserve_metadata_space(root, 5);
	if (err)
		return err;

	trans = btrfs_start_transaction(root, 1);
	if (!trans)
		goto fail;
	btrfs_set_trans_block_group(trans, dir);

	err = btrfs_find_free_objectid(trans, root, dir->i_ino, &objectid);
	if (err) {
		err = -ENOSPC;
		goto out_unlock;
	}

	inode = btrfs_new_inode(trans, root, dir, dentry->d_name.name,
				dentry->d_name.len,
				dentry->d_parent->d_inode->i_ino,
				objectid, BTRFS_I(dir)->block_group, mode,
				&index);
	err = PTR_ERR(inode);
	if (IS_ERR(inode))
		goto out_unlock;

	err = btrfs_init_inode_security(inode, dir);
	if (err) {
		drop_inode = 1;
		goto out_unlock;
	}

	btrfs_set_trans_block_group(trans, inode);
	err = btrfs_add_nondir(trans, dentry, inode, 0, index);
	if (err)
		drop_inode = 1;
	else {
		inode->i_mapping->a_ops = &btrfs_aops;
		inode->i_mapping->backing_dev_info = &root->fs_info->bdi;
		inode->i_fop = &btrfs_file_operations;
		inode->i_op = &btrfs_file_inode_operations;
		BTRFS_I(inode)->io_tree.ops = &btrfs_extent_io_ops;
	}
	btrfs_update_inode_block_group(trans, inode);
	btrfs_update_inode_block_group(trans, dir);
out_unlock:
	nr = trans->blocks_used;
	btrfs_end_transaction_throttle(trans, root);
fail:
	btrfs_unreserve_metadata_space(root, 5);
	if (drop_inode) {
		inode_dec_link_count(inode);
		iput(inode);
	}
	btrfs_btree_balance_dirty(root, nr);
	return err;
}

static int btrfs_link(struct dentry *old_dentry, struct inode *dir,
		      struct dentry *dentry)
{
	struct btrfs_trans_handle *trans;
	struct btrfs_root *root = BTRFS_I(dir)->root;
	struct inode *inode = old_dentry->d_inode;
	u64 index;
	unsigned long nr = 0;
	int err;
	int drop_inode = 0;

	if (inode->i_nlink == 0)
		return -ENOENT;

	/*
	 * 1 item for inode ref
	 * 2 items for dir items
	 */
	err = btrfs_reserve_metadata_space(root, 3);
	if (err)
		return err;

	btrfs_inc_nlink(inode);

	err = btrfs_set_inode_index(dir, &index);
	if (err)
		goto fail;

	trans = btrfs_start_transaction(root, 1);

	btrfs_set_trans_block_group(trans, dir);
	atomic_inc(&inode->i_count);

	err = btrfs_add_nondir(trans, dentry, inode, 1, index);

	if (err) {
		drop_inode = 1;
	} else {
		btrfs_update_inode_block_group(trans, dir);
		err = btrfs_update_inode(trans, root, inode);
		BUG_ON(err);
		btrfs_log_new_name(trans, inode, NULL, dentry->d_parent);
	}

	nr = trans->blocks_used;
	btrfs_end_transaction_throttle(trans, root);
fail:
	btrfs_unreserve_metadata_space(root, 3);
	if (drop_inode) {
		inode_dec_link_count(inode);
		iput(inode);
	}
	btrfs_btree_balance_dirty(root, nr);
	return err;
}

static int btrfs_mkdir(struct inode *dir, struct dentry *dentry, int mode)
{
	struct inode *inode = NULL;
	struct btrfs_trans_handle *trans;
	struct btrfs_root *root = BTRFS_I(dir)->root;
	int err = 0;
	int drop_on_err = 0;
	u64 objectid = 0;
	u64 index = 0;
	unsigned long nr = 1;

	/*
	 * 2 items for inode and ref
	 * 2 items for dir items
	 * 1 for xattr if selinux is on
	 */
	err = btrfs_reserve_metadata_space(root, 5);
	if (err)
		return err;

	trans = btrfs_start_transaction(root, 1);
	if (!trans) {
		err = -ENOMEM;
		goto out_unlock;
	}
	btrfs_set_trans_block_group(trans, dir);

	err = btrfs_find_free_objectid(trans, root, dir->i_ino, &objectid);
	if (err) {
		err = -ENOSPC;
		goto out_unlock;
	}

	inode = btrfs_new_inode(trans, root, dir, dentry->d_name.name,
				dentry->d_name.len,
				dentry->d_parent->d_inode->i_ino, objectid,
				BTRFS_I(dir)->block_group, S_IFDIR | mode,
				&index);
	if (IS_ERR(inode)) {
		err = PTR_ERR(inode);
		goto out_fail;
	}

	drop_on_err = 1;

	err = btrfs_init_inode_security(inode, dir);
	if (err)
		goto out_fail;

	inode->i_op = &btrfs_dir_inode_operations;
	inode->i_fop = &btrfs_dir_file_operations;
	btrfs_set_trans_block_group(trans, inode);

	btrfs_i_size_write(inode, 0);
	err = btrfs_update_inode(trans, root, inode);
	if (err)
		goto out_fail;

	err = btrfs_add_link(trans, dentry->d_parent->d_inode,
				 inode, dentry->d_name.name,
				 dentry->d_name.len, 0, index);
	if (err)
		goto out_fail;

	d_instantiate(dentry, inode);
	drop_on_err = 0;
	btrfs_update_inode_block_group(trans, inode);
	btrfs_update_inode_block_group(trans, dir);

out_fail:
	nr = trans->blocks_used;
	btrfs_end_transaction_throttle(trans, root);

out_unlock:
	btrfs_unreserve_metadata_space(root, 5);
	if (drop_on_err)
		iput(inode);
	btrfs_btree_balance_dirty(root, nr);
	return err;
}

/* helper for btfs_get_extent.  Given an existing extent in the tree,
 * and an extent that you want to insert, deal with overlap and insert
 * the new extent into the tree.
 */
static int merge_extent_mapping(struct extent_map_tree *em_tree,
				struct extent_map *existing,
				struct extent_map *em,
				u64 map_start, u64 map_len)
{
	u64 start_diff;

	BUG_ON(map_start < em->start || map_start >= extent_map_end(em));
	start_diff = map_start - em->start;
	em->start = map_start;
	em->len = map_len;
	if (em->block_start < EXTENT_MAP_LAST_BYTE &&
	    !test_bit(EXTENT_FLAG_COMPRESSED, &em->flags)) {
		em->block_start += start_diff;
		em->block_len -= start_diff;
	}
	return add_extent_mapping(em_tree, em);
}

static noinline int uncompress_inline(struct btrfs_path *path,
				      struct inode *inode, struct page *page,
				      size_t pg_offset, u64 extent_offset,
				      struct btrfs_file_extent_item *item)
{
	int ret;
	struct extent_buffer *leaf = path->nodes[0];
	char *tmp;
	size_t max_size;
	unsigned long inline_size;
	unsigned long ptr;

	WARN_ON(pg_offset != 0);
	max_size = btrfs_file_extent_ram_bytes(leaf, item);
	inline_size = btrfs_file_extent_inline_item_len(leaf,
					btrfs_item_nr(leaf, path->slots[0]));
	tmp = kmalloc(inline_size, GFP_NOFS);
	ptr = btrfs_file_extent_inline_start(item);

	read_extent_buffer(leaf, tmp, ptr, inline_size);

	max_size = min_t(unsigned long, PAGE_CACHE_SIZE, max_size);
	ret = btrfs_zlib_decompress(tmp, page, extent_offset,
				    inline_size, max_size);
	if (ret) {
		char *kaddr = kmap_atomic(page, KM_USER0);
		unsigned long copy_size = min_t(u64,
				  PAGE_CACHE_SIZE - pg_offset,
				  max_size - extent_offset);
		memset(kaddr + pg_offset, 0, copy_size);
		kunmap_atomic(kaddr, KM_USER0);
	}
	kfree(tmp);
	return 0;
}

/*
 * a bit scary, this does extent mapping from logical file offset to the disk.
 * the ugly parts come from merging extents from the disk with the in-ram
 * representation.  This gets more complex because of the data=ordered code,
 * where the in-ram extents might be locked pending data=ordered completion.
 *
 * This also copies inline extents directly into the page.
 */

struct extent_map *btrfs_get_extent(struct inode *inode, struct page *page,
				    size_t pg_offset, u64 start, u64 len,
				    int create)
{
	int ret;
	int err = 0;
	u64 bytenr;
	u64 extent_start = 0;
	u64 extent_end = 0;
	u64 objectid = inode->i_ino;
	u32 found_type;
	struct btrfs_path *path = NULL;
	struct btrfs_root *root = BTRFS_I(inode)->root;
	struct btrfs_file_extent_item *item;
	struct extent_buffer *leaf;
	struct btrfs_key found_key;
	struct extent_map *em = NULL;
	struct extent_map_tree *em_tree = &BTRFS_I(inode)->extent_tree;
	struct extent_io_tree *io_tree = &BTRFS_I(inode)->io_tree;
	struct btrfs_trans_handle *trans = NULL;
	int compressed;

again:
	read_lock(&em_tree->lock);
	em = lookup_extent_mapping(em_tree, start, len);
	if (em)
		em->bdev = root->fs_info->fs_devices->latest_bdev;
	read_unlock(&em_tree->lock);

	if (em) {
		if (em->start > start || em->start + em->len <= start)
			free_extent_map(em);
		else if (em->block_start == EXTENT_MAP_INLINE && page)
			free_extent_map(em);
		else
			goto out;
	}
	em = alloc_extent_map(GFP_NOFS);
	if (!em) {
		err = -ENOMEM;
		goto out;
	}
	em->bdev = root->fs_info->fs_devices->latest_bdev;
	em->start = EXTENT_MAP_HOLE;
	em->orig_start = EXTENT_MAP_HOLE;
	em->len = (u64)-1;
	em->block_len = (u64)-1;

	if (!path) {
		path = btrfs_alloc_path();
		BUG_ON(!path);
	}

	ret = btrfs_lookup_file_extent(trans, root, path,
				       objectid, start, trans != NULL);
	if (ret < 0) {
		err = ret;
		goto out;
	}

	if (ret != 0) {
		if (path->slots[0] == 0)
			goto not_found;
		path->slots[0]--;
	}

	leaf = path->nodes[0];
	item = btrfs_item_ptr(leaf, path->slots[0],
			      struct btrfs_file_extent_item);
	/* are we inside the extent that was found? */
	btrfs_item_key_to_cpu(leaf, &found_key, path->slots[0]);
	found_type = btrfs_key_type(&found_key);
	if (found_key.objectid != objectid ||
	    found_type != BTRFS_EXTENT_DATA_KEY) {
		goto not_found;
	}

	found_type = btrfs_file_extent_type(leaf, item);
	extent_start = found_key.offset;
	compressed = btrfs_file_extent_compression(leaf, item);
	if (found_type == BTRFS_FILE_EXTENT_REG ||
	    found_type == BTRFS_FILE_EXTENT_PREALLOC) {
		extent_end = extent_start +
		       btrfs_file_extent_num_bytes(leaf, item);
	} else if (found_type == BTRFS_FILE_EXTENT_INLINE) {
		size_t size;
		size = btrfs_file_extent_inline_len(leaf, item);
		extent_end = (extent_start + size + root->sectorsize - 1) &
			~((u64)root->sectorsize - 1);
	}

	if (start >= extent_end) {
		path->slots[0]++;
		if (path->slots[0] >= btrfs_header_nritems(leaf)) {
			ret = btrfs_next_leaf(root, path);
			if (ret < 0) {
				err = ret;
				goto out;
			}
			if (ret > 0)
				goto not_found;
			leaf = path->nodes[0];
		}
		btrfs_item_key_to_cpu(leaf, &found_key, path->slots[0]);
		if (found_key.objectid != objectid ||
		    found_key.type != BTRFS_EXTENT_DATA_KEY)
			goto not_found;
		if (start + len <= found_key.offset)
			goto not_found;
		em->start = start;
		em->len = found_key.offset - start;
		goto not_found_em;
	}

	if (found_type == BTRFS_FILE_EXTENT_REG ||
	    found_type == BTRFS_FILE_EXTENT_PREALLOC) {
		em->start = extent_start;
		em->len = extent_end - extent_start;
		em->orig_start = extent_start -
				 btrfs_file_extent_offset(leaf, item);
		bytenr = btrfs_file_extent_disk_bytenr(leaf, item);
		if (bytenr == 0) {
			em->block_start = EXTENT_MAP_HOLE;
			goto insert;
		}
		if (compressed) {
			set_bit(EXTENT_FLAG_COMPRESSED, &em->flags);
			em->block_start = bytenr;
			em->block_len = btrfs_file_extent_disk_num_bytes(leaf,
									 item);
		} else {
			bytenr += btrfs_file_extent_offset(leaf, item);
			em->block_start = bytenr;
			em->block_len = em->len;
			if (found_type == BTRFS_FILE_EXTENT_PREALLOC)
				set_bit(EXTENT_FLAG_PREALLOC, &em->flags);
		}
		goto insert;
	} else if (found_type == BTRFS_FILE_EXTENT_INLINE) {
		unsigned long ptr;
		char *map;
		size_t size;
		size_t extent_offset;
		size_t copy_size;

		em->block_start = EXTENT_MAP_INLINE;
		if (!page || create) {
			em->start = extent_start;
			em->len = extent_end - extent_start;
			goto out;
		}

		size = btrfs_file_extent_inline_len(leaf, item);
		extent_offset = page_offset(page) + pg_offset - extent_start;
		copy_size = min_t(u64, PAGE_CACHE_SIZE - pg_offset,
				size - extent_offset);
		em->start = extent_start + extent_offset;
		em->len = (copy_size + root->sectorsize - 1) &
			~((u64)root->sectorsize - 1);
		em->orig_start = EXTENT_MAP_INLINE;
		if (compressed)
			set_bit(EXTENT_FLAG_COMPRESSED, &em->flags);
		ptr = btrfs_file_extent_inline_start(item) + extent_offset;
		if (create == 0 && !PageUptodate(page)) {
			if (btrfs_file_extent_compression(leaf, item) ==
			    BTRFS_COMPRESS_ZLIB) {
				ret = uncompress_inline(path, inode, page,
							pg_offset,
							extent_offset, item);
				BUG_ON(ret);
			} else {
				map = kmap(page);
				read_extent_buffer(leaf, map + pg_offset, ptr,
						   copy_size);
				if (pg_offset + copy_size < PAGE_CACHE_SIZE) {
					memset(map + pg_offset + copy_size, 0,
					       PAGE_CACHE_SIZE - pg_offset -
					       copy_size);
				}
				kunmap(page);
			}
			flush_dcache_page(page);
		} else if (create && PageUptodate(page)) {
			if (!trans) {
				kunmap(page);
				free_extent_map(em);
				em = NULL;
				btrfs_release_path(root, path);
				trans = btrfs_join_transaction(root, 1);
				goto again;
			}
			map = kmap(page);
			write_extent_buffer(leaf, map + pg_offset, ptr,
					    copy_size);
			kunmap(page);
			btrfs_mark_buffer_dirty(leaf);
		}
		set_extent_uptodate(io_tree, em->start,
				    extent_map_end(em) - 1, GFP_NOFS);
		goto insert;
	} else {
		printk(KERN_ERR "btrfs unknown found_type %d\n", found_type);
		WARN_ON(1);
	}
not_found:
	em->start = start;
	em->len = len;
not_found_em:
	em->block_start = EXTENT_MAP_HOLE;
	set_bit(EXTENT_FLAG_VACANCY, &em->flags);
insert:
	btrfs_release_path(root, path);
	if (em->start > start || extent_map_end(em) <= start) {
		printk(KERN_ERR "Btrfs: bad extent! em: [%llu %llu] passed "
		       "[%llu %llu]\n", (unsigned long long)em->start,
		       (unsigned long long)em->len,
		       (unsigned long long)start,
		       (unsigned long long)len);
		err = -EIO;
		goto out;
	}

	err = 0;
	write_lock(&em_tree->lock);
	ret = add_extent_mapping(em_tree, em);
	/* it is possible that someone inserted the extent into the tree
	 * while we had the lock dropped.  It is also possible that
	 * an overlapping map exists in the tree
	 */
	if (ret == -EEXIST) {
		struct extent_map *existing;

		ret = 0;

		existing = lookup_extent_mapping(em_tree, start, len);
		if (existing && (existing->start > start ||
		    existing->start + existing->len <= start)) {
			free_extent_map(existing);
			existing = NULL;
		}
		if (!existing) {
			existing = lookup_extent_mapping(em_tree, em->start,
							 em->len);
			if (existing) {
				err = merge_extent_mapping(em_tree, existing,
							   em, start,
							   root->sectorsize);
				free_extent_map(existing);
				if (err) {
					free_extent_map(em);
					em = NULL;
				}
			} else {
				err = -EIO;
				free_extent_map(em);
				em = NULL;
			}
		} else {
			free_extent_map(em);
			em = existing;
			err = 0;
		}
	}
	write_unlock(&em_tree->lock);
out:
	if (path)
		btrfs_free_path(path);
	if (trans) {
		ret = btrfs_end_transaction(trans, root);
		if (!err)
			err = ret;
	}
	if (err) {
		free_extent_map(em);
		return ERR_PTR(err);
	}
	return em;
}

static ssize_t btrfs_direct_IO(int rw, struct kiocb *iocb,
			const struct iovec *iov, loff_t offset,
			unsigned long nr_segs)
{
	return -EINVAL;
}

static int btrfs_fiemap(struct inode *inode, struct fiemap_extent_info *fieinfo,
		__u64 start, __u64 len)
{
	return extent_fiemap(inode, fieinfo, start, len, btrfs_get_extent);
}

int btrfs_readpage(struct file *file, struct page *page)
{
	struct extent_io_tree *tree;
	tree = &BTRFS_I(page->mapping->host)->io_tree;
	return extent_read_full_page(tree, page, btrfs_get_extent);
}

static int btrfs_writepage(struct page *page, struct writeback_control *wbc)
{
	struct extent_io_tree *tree;


	if (current->flags & PF_MEMALLOC) {
		redirty_page_for_writepage(wbc, page);
		unlock_page(page);
		return 0;
	}
	tree = &BTRFS_I(page->mapping->host)->io_tree;
	return extent_write_full_page(tree, page, btrfs_get_extent, wbc);
}

int btrfs_writepages(struct address_space *mapping,
		     struct writeback_control *wbc)
{
	struct extent_io_tree *tree;

	tree = &BTRFS_I(mapping->host)->io_tree;
	return extent_writepages(tree, mapping, btrfs_get_extent, wbc);
}

static int
btrfs_readpages(struct file *file, struct address_space *mapping,
		struct list_head *pages, unsigned nr_pages)
{
	struct extent_io_tree *tree;
	tree = &BTRFS_I(mapping->host)->io_tree;
	return extent_readpages(tree, mapping, pages, nr_pages,
				btrfs_get_extent);
}
static int __btrfs_releasepage(struct page *page, gfp_t gfp_flags)
{
	struct extent_io_tree *tree;
	struct extent_map_tree *map;
	int ret;

	tree = &BTRFS_I(page->mapping->host)->io_tree;
	map = &BTRFS_I(page->mapping->host)->extent_tree;
	ret = try_release_extent_mapping(map, tree, page, gfp_flags);
	if (ret == 1) {
		ClearPagePrivate(page);
		set_page_private(page, 0);
		page_cache_release(page);
	}
	return ret;
}

static int btrfs_releasepage(struct page *page, gfp_t gfp_flags)
{
	if (PageWriteback(page) || PageDirty(page))
		return 0;
	return __btrfs_releasepage(page, gfp_flags & GFP_NOFS);
}

static void btrfs_invalidatepage(struct page *page, unsigned long offset)
{
	struct extent_io_tree *tree;
	struct btrfs_ordered_extent *ordered;
	u64 page_start = page_offset(page);
	u64 page_end = page_start + PAGE_CACHE_SIZE - 1;


	/*
	 * we have the page locked, so new writeback can't start,
	 * and the dirty bit won't be cleared while we are here.
	 *
	 * Wait for IO on this page so that we can safely clear
	 * the PagePrivate2 bit and do ordered accounting
	 */
	wait_on_page_writeback(page);

	tree = &BTRFS_I(page->mapping->host)->io_tree;
	if (offset) {
		btrfs_releasepage(page, GFP_NOFS);
		return;
	}
	lock_extent(tree, page_start, page_end, GFP_NOFS);
	ordered = btrfs_lookup_ordered_extent(page->mapping->host,
					   page_offset(page));
	if (ordered) {
		/*
		 * IO on this page will never be started, so we need
		 * to account for any ordered extents now
		 */
		clear_extent_bit(tree, page_start, page_end,
				 EXTENT_DIRTY | EXTENT_DELALLOC |
				 EXTENT_LOCKED | EXTENT_DO_ACCOUNTING, 1, 0,
				 NULL, GFP_NOFS);
		/*
		 * whoever cleared the private bit is responsible
		 * for the finish_ordered_io
		 */
		if (TestClearPagePrivate2(page)) {
			btrfs_finish_ordered_io(page->mapping->host,
						page_start, page_end);
		}
		btrfs_put_ordered_extent(ordered);
		lock_extent(tree, page_start, page_end, GFP_NOFS);
	}
	clear_extent_bit(tree, page_start, page_end,
		 EXTENT_LOCKED | EXTENT_DIRTY | EXTENT_DELALLOC |
		 EXTENT_DO_ACCOUNTING, 1, 1, NULL, GFP_NOFS);
	__btrfs_releasepage(page, GFP_NOFS);

	ClearPageChecked(page);
	if (PagePrivate(page)) {
		ClearPagePrivate(page);
		set_page_private(page, 0);
		page_cache_release(page);
	}
}

/*
 * btrfs_page_mkwrite() is not allowed to change the file size as it gets
 * called from a page fault handler when a page is first dirtied. Hence we must
 * be careful to check for EOF conditions here. We set the page up correctly
 * for a written page which means we get ENOSPC checking when writing into
 * holes and correct delalloc and unwritten extent mapping on filesystems that
 * support these features.
 *
 * We are not allowed to take the i_mutex here so we have to play games to
 * protect against truncate races as the page could now be beyond EOF.  Because
 * vmtruncate() writes the inode size before removing pages, once we have the
 * page lock we can determine safely if the page is beyond EOF. If it is not
 * beyond EOF, then the page is guaranteed safe against truncation until we
 * unlock the page.
 */
int btrfs_page_mkwrite(struct vm_area_struct *vma, struct vm_fault *vmf)
{
	struct page *page = vmf->page;
	struct inode *inode = fdentry(vma->vm_file)->d_inode;
	struct btrfs_root *root = BTRFS_I(inode)->root;
	struct extent_io_tree *io_tree = &BTRFS_I(inode)->io_tree;
	struct btrfs_ordered_extent *ordered;
	char *kaddr;
	unsigned long zero_start;
	loff_t size;
	int ret;
	u64 page_start;
	u64 page_end;

	ret = btrfs_check_data_free_space(root, inode, PAGE_CACHE_SIZE);
	if (ret) {
		if (ret == -ENOMEM)
			ret = VM_FAULT_OOM;
		else /* -ENOSPC, -EIO, etc */
			ret = VM_FAULT_SIGBUS;
		goto out;
	}

	ret = btrfs_reserve_metadata_for_delalloc(root, inode, 1);
	if (ret) {
		btrfs_free_reserved_data_space(root, inode, PAGE_CACHE_SIZE);
		ret = VM_FAULT_SIGBUS;
		goto out;
	}

	ret = VM_FAULT_NOPAGE; /* make the VM retry the fault */
again:
	lock_page(page);
	size = i_size_read(inode);
	page_start = page_offset(page);
	page_end = page_start + PAGE_CACHE_SIZE - 1;

	if ((page->mapping != inode->i_mapping) ||
	    (page_start >= size)) {
		btrfs_free_reserved_data_space(root, inode, PAGE_CACHE_SIZE);
		/* page got truncated out from underneath us */
		goto out_unlock;
	}
	wait_on_page_writeback(page);

	lock_extent(io_tree, page_start, page_end, GFP_NOFS);
	set_page_extent_mapped(page);

	/*
	 * we can't set the delalloc bits if there are pending ordered
	 * extents.  Drop our locks and wait for them to finish
	 */
	ordered = btrfs_lookup_ordered_extent(inode, page_start);
	if (ordered) {
		unlock_extent(io_tree, page_start, page_end, GFP_NOFS);
		unlock_page(page);
		btrfs_start_ordered_extent(inode, ordered, 1);
		btrfs_put_ordered_extent(ordered);
		goto again;
	}

	/*
	 * XXX - page_mkwrite gets called every time the page is dirtied, even
	 * if it was already dirty, so for space accounting reasons we need to
	 * clear any delalloc bits for the range we are fixing to save.  There
	 * is probably a better way to do this, but for now keep consistent with
	 * prepare_pages in the normal write path.
	 */
	clear_extent_bits(&BTRFS_I(inode)->io_tree, page_start, page_end,
<<<<<<< HEAD
			  EXTENT_DIRTY | EXTENT_DELALLOC, GFP_NOFS);
=======
			  EXTENT_DIRTY | EXTENT_DELALLOC | EXTENT_DO_ACCOUNTING,
			  GFP_NOFS);
>>>>>>> 66b00a7c

	ret = btrfs_set_extent_delalloc(inode, page_start, page_end);
	if (ret) {
		unlock_extent(io_tree, page_start, page_end, GFP_NOFS);
		ret = VM_FAULT_SIGBUS;
		btrfs_free_reserved_data_space(root, inode, PAGE_CACHE_SIZE);
		goto out_unlock;
	}
	ret = 0;

	/* page is wholly or partially inside EOF */
	if (page_start + PAGE_CACHE_SIZE > size)
		zero_start = size & ~PAGE_CACHE_MASK;
	else
		zero_start = PAGE_CACHE_SIZE;

	if (zero_start != PAGE_CACHE_SIZE) {
		kaddr = kmap(page);
		memset(kaddr + zero_start, 0, PAGE_CACHE_SIZE - zero_start);
		flush_dcache_page(page);
		kunmap(page);
	}
	ClearPageChecked(page);
	set_page_dirty(page);
	SetPageUptodate(page);

	BTRFS_I(inode)->last_trans = root->fs_info->generation;
	BTRFS_I(inode)->last_sub_trans = BTRFS_I(inode)->root->log_transid;

	unlock_extent(io_tree, page_start, page_end, GFP_NOFS);

out_unlock:
	btrfs_unreserve_metadata_for_delalloc(root, inode, 1);
	if (!ret)
		return VM_FAULT_LOCKED;
	unlock_page(page);
out:
	return ret;
}

static void btrfs_truncate(struct inode *inode)
{
	struct btrfs_root *root = BTRFS_I(inode)->root;
	int ret;
	struct btrfs_trans_handle *trans;
	unsigned long nr;
	u64 mask = root->sectorsize - 1;

	if (!S_ISREG(inode->i_mode))
		return;
	if (IS_APPEND(inode) || IS_IMMUTABLE(inode))
		return;

	ret = btrfs_truncate_page(inode->i_mapping, inode->i_size);
	if (ret)
		return;
	btrfs_wait_ordered_range(inode, inode->i_size & (~mask), (u64)-1);

	trans = btrfs_start_transaction(root, 1);

	/*
	 * setattr is responsible for setting the ordered_data_close flag,
	 * but that is only tested during the last file release.  That
	 * could happen well after the next commit, leaving a great big
	 * window where new writes may get lost if someone chooses to write
	 * to this file after truncating to zero
	 *
	 * The inode doesn't have any dirty data here, and so if we commit
	 * this is a noop.  If someone immediately starts writing to the inode
	 * it is very likely we'll catch some of their writes in this
	 * transaction, and the commit will find this file on the ordered
	 * data list with good things to send down.
	 *
	 * This is a best effort solution, there is still a window where
	 * using truncate to replace the contents of the file will
	 * end up with a zero length file after a crash.
	 */
	if (inode->i_size == 0 && BTRFS_I(inode)->ordered_data_close)
		btrfs_add_ordered_operation(trans, root, inode);

	btrfs_set_trans_block_group(trans, inode);
	btrfs_i_size_write(inode, inode->i_size);

	ret = btrfs_orphan_add(trans, inode);
	if (ret)
		goto out;
	/* FIXME, add redo link to tree so we don't leak on crash */
	ret = btrfs_truncate_inode_items(trans, root, inode, inode->i_size,
				      BTRFS_EXTENT_DATA_KEY);
	btrfs_update_inode(trans, root, inode);

	ret = btrfs_orphan_del(trans, inode);
	BUG_ON(ret);

out:
	nr = trans->blocks_used;
	ret = btrfs_end_transaction_throttle(trans, root);
	BUG_ON(ret);
	btrfs_btree_balance_dirty(root, nr);
}

/*
 * create a new subvolume directory/inode (helper for the ioctl).
 */
int btrfs_create_subvol_root(struct btrfs_trans_handle *trans,
			     struct btrfs_root *new_root,
			     u64 new_dirid, u64 alloc_hint)
{
	struct inode *inode;
	int err;
	u64 index = 0;

	inode = btrfs_new_inode(trans, new_root, NULL, "..", 2, new_dirid,
				new_dirid, alloc_hint, S_IFDIR | 0700, &index);
	if (IS_ERR(inode))
		return PTR_ERR(inode);
	inode->i_op = &btrfs_dir_inode_operations;
	inode->i_fop = &btrfs_dir_file_operations;

	inode->i_nlink = 1;
	btrfs_i_size_write(inode, 0);

	err = btrfs_update_inode(trans, new_root, inode);
	BUG_ON(err);

	iput(inode);
	return 0;
}

/* helper function for file defrag and space balancing.  This
 * forces readahead on a given range of bytes in an inode
 */
unsigned long btrfs_force_ra(struct address_space *mapping,
			      struct file_ra_state *ra, struct file *file,
			      pgoff_t offset, pgoff_t last_index)
{
	pgoff_t req_size = last_index - offset + 1;

	page_cache_sync_readahead(mapping, ra, file, offset, req_size);
	return offset + req_size;
}

struct inode *btrfs_alloc_inode(struct super_block *sb)
{
	struct btrfs_inode *ei;

	ei = kmem_cache_alloc(btrfs_inode_cachep, GFP_NOFS);
	if (!ei)
		return NULL;
	ei->last_trans = 0;
	ei->last_sub_trans = 0;
	ei->logged_trans = 0;
<<<<<<< HEAD
	ei->delalloc_extents = 0;
	ei->delalloc_reserved_extents = 0;
=======
	ei->outstanding_extents = 0;
	ei->reserved_extents = 0;
	ei->root = NULL;
	spin_lock_init(&ei->accounting_lock);
>>>>>>> 66b00a7c
	btrfs_ordered_inode_tree_init(&ei->ordered_tree);
	INIT_LIST_HEAD(&ei->i_orphan);
	INIT_LIST_HEAD(&ei->ordered_operations);
	return &ei->vfs_inode;
}

void btrfs_destroy_inode(struct inode *inode)
{
	struct btrfs_ordered_extent *ordered;
	struct btrfs_root *root = BTRFS_I(inode)->root;

	WARN_ON(!list_empty(&inode->i_dentry));
	WARN_ON(inode->i_data.nrpages);

	/*
	 * This can happen where we create an inode, but somebody else also
	 * created the same inode and we need to destroy the one we already
	 * created.
	 */
	if (!root)
		goto free;

	/*
	 * Make sure we're properly removed from the ordered operation
	 * lists.
	 */
	smp_mb();
	if (!list_empty(&BTRFS_I(inode)->ordered_operations)) {
		spin_lock(&root->fs_info->ordered_extent_lock);
		list_del_init(&BTRFS_I(inode)->ordered_operations);
		spin_unlock(&root->fs_info->ordered_extent_lock);
	}

	spin_lock(&root->list_lock);
	if (!list_empty(&BTRFS_I(inode)->i_orphan)) {
		printk(KERN_ERR "BTRFS: inode %lu: inode still on the orphan"
		       " list\n", inode->i_ino);
		dump_stack();
	}
	spin_unlock(&root->list_lock);

	while (1) {
		ordered = btrfs_lookup_first_ordered_extent(inode, (u64)-1);
		if (!ordered)
			break;
		else {
			printk(KERN_ERR "btrfs found ordered "
			       "extent %llu %llu on inode cleanup\n",
			       (unsigned long long)ordered->file_offset,
			       (unsigned long long)ordered->len);
			btrfs_remove_ordered_extent(inode, ordered);
			btrfs_put_ordered_extent(ordered);
			btrfs_put_ordered_extent(ordered);
		}
	}
	inode_tree_del(inode);
	btrfs_drop_extent_cache(inode, 0, (u64)-1, 0);
free:
	kmem_cache_free(btrfs_inode_cachep, BTRFS_I(inode));
}

void btrfs_drop_inode(struct inode *inode)
{
	struct btrfs_root *root = BTRFS_I(inode)->root;

	if (inode->i_nlink > 0 && btrfs_root_refs(&root->root_item) == 0)
		generic_delete_inode(inode);
	else
		generic_drop_inode(inode);
}

static void init_once(void *foo)
{
	struct btrfs_inode *ei = (struct btrfs_inode *) foo;

	inode_init_once(&ei->vfs_inode);
}

void btrfs_destroy_cachep(void)
{
	if (btrfs_inode_cachep)
		kmem_cache_destroy(btrfs_inode_cachep);
	if (btrfs_trans_handle_cachep)
		kmem_cache_destroy(btrfs_trans_handle_cachep);
	if (btrfs_transaction_cachep)
		kmem_cache_destroy(btrfs_transaction_cachep);
	if (btrfs_path_cachep)
		kmem_cache_destroy(btrfs_path_cachep);
}

int btrfs_init_cachep(void)
{
	btrfs_inode_cachep = kmem_cache_create("btrfs_inode_cache",
			sizeof(struct btrfs_inode), 0,
			SLAB_RECLAIM_ACCOUNT | SLAB_MEM_SPREAD, init_once);
	if (!btrfs_inode_cachep)
		goto fail;

	btrfs_trans_handle_cachep = kmem_cache_create("btrfs_trans_handle_cache",
			sizeof(struct btrfs_trans_handle), 0,
			SLAB_RECLAIM_ACCOUNT | SLAB_MEM_SPREAD, NULL);
	if (!btrfs_trans_handle_cachep)
		goto fail;

	btrfs_transaction_cachep = kmem_cache_create("btrfs_transaction_cache",
			sizeof(struct btrfs_transaction), 0,
			SLAB_RECLAIM_ACCOUNT | SLAB_MEM_SPREAD, NULL);
	if (!btrfs_transaction_cachep)
		goto fail;

	btrfs_path_cachep = kmem_cache_create("btrfs_path_cache",
			sizeof(struct btrfs_path), 0,
			SLAB_RECLAIM_ACCOUNT | SLAB_MEM_SPREAD, NULL);
	if (!btrfs_path_cachep)
		goto fail;

	return 0;
fail:
	btrfs_destroy_cachep();
	return -ENOMEM;
}

static int btrfs_getattr(struct vfsmount *mnt,
			 struct dentry *dentry, struct kstat *stat)
{
	struct inode *inode = dentry->d_inode;
	generic_fillattr(inode, stat);
	stat->dev = BTRFS_I(inode)->root->anon_super.s_dev;
	stat->blksize = PAGE_CACHE_SIZE;
	stat->blocks = (inode_get_bytes(inode) +
			BTRFS_I(inode)->delalloc_bytes) >> 9;
	return 0;
}

static int btrfs_rename(struct inode *old_dir, struct dentry *old_dentry,
			   struct inode *new_dir, struct dentry *new_dentry)
{
	struct btrfs_trans_handle *trans;
	struct btrfs_root *root = BTRFS_I(old_dir)->root;
	struct btrfs_root *dest = BTRFS_I(new_dir)->root;
	struct inode *new_inode = new_dentry->d_inode;
	struct inode *old_inode = old_dentry->d_inode;
	struct timespec ctime = CURRENT_TIME;
	u64 index = 0;
	u64 root_objectid;
	int ret;

	if (new_dir->i_ino == BTRFS_EMPTY_SUBVOL_DIR_OBJECTID)
		return -EPERM;

	/* we only allow rename subvolume link between subvolumes */
	if (old_inode->i_ino != BTRFS_FIRST_FREE_OBJECTID && root != dest)
		return -EXDEV;

	if (old_inode->i_ino == BTRFS_EMPTY_SUBVOL_DIR_OBJECTID ||
	    (new_inode && new_inode->i_ino == BTRFS_FIRST_FREE_OBJECTID))
		return -ENOTEMPTY;

	if (S_ISDIR(old_inode->i_mode) && new_inode &&
	    new_inode->i_size > BTRFS_EMPTY_DIR_SIZE)
		return -ENOTEMPTY;

	/*
<<<<<<< HEAD
	 * 2 items for dir items
	 * 1 item for orphan entry
	 * 1 item for ref
	 */
	ret = btrfs_reserve_metadata_space(root, 4);
=======
	 * We want to reserve the absolute worst case amount of items.  So if
	 * both inodes are subvols and we need to unlink them then that would
	 * require 4 item modifications, but if they are both normal inodes it
	 * would require 5 item modifications, so we'll assume their normal
	 * inodes.  So 5 * 2 is 10, plus 1 for the new link, so 11 total items
	 * should cover the worst case number of items we'll modify.
	 */
	ret = btrfs_reserve_metadata_space(root, 11);
>>>>>>> 66b00a7c
	if (ret)
		return ret;

	/*
	 * we're using rename to replace one file with another.
	 * and the replacement file is large.  Start IO on it now so
	 * we don't add too much work to the end of the transaction
	 */
	if (new_inode && S_ISREG(old_inode->i_mode) && new_inode->i_size &&
	    old_inode->i_size > BTRFS_ORDERED_OPERATIONS_FLUSH_LIMIT)
		filemap_flush(old_inode->i_mapping);

	/* close the racy window with snapshot create/destroy ioctl */
	if (old_inode->i_ino == BTRFS_FIRST_FREE_OBJECTID)
		down_read(&root->fs_info->subvol_sem);

	trans = btrfs_start_transaction(root, 1);
	btrfs_set_trans_block_group(trans, new_dir);

	if (dest != root)
		btrfs_record_root_in_trans(trans, dest);

	ret = btrfs_set_inode_index(new_dir, &index);
	if (ret)
		goto out_fail;

	if (unlikely(old_inode->i_ino == BTRFS_FIRST_FREE_OBJECTID)) {
		/* force full log commit if subvolume involved. */
		root->fs_info->last_trans_log_full_commit = trans->transid;
	} else {
		ret = btrfs_insert_inode_ref(trans, dest,
					     new_dentry->d_name.name,
					     new_dentry->d_name.len,
					     old_inode->i_ino,
					     new_dir->i_ino, index);
		if (ret)
			goto out_fail;
		/*
		 * this is an ugly little race, but the rename is required
		 * to make sure that if we crash, the inode is either at the
		 * old name or the new one.  pinning the log transaction lets
		 * us make sure we don't allow a log commit to come in after
		 * we unlink the name but before we add the new name back in.
		 */
		btrfs_pin_log_trans(root);
	}
	/*
	 * make sure the inode gets flushed if it is replacing
	 * something.
	 */
	if (new_inode && new_inode->i_size &&
	    old_inode && S_ISREG(old_inode->i_mode)) {
		btrfs_add_ordered_operation(trans, root, old_inode);
	}

	old_dir->i_ctime = old_dir->i_mtime = ctime;
	new_dir->i_ctime = new_dir->i_mtime = ctime;
	old_inode->i_ctime = ctime;

	if (old_dentry->d_parent != new_dentry->d_parent)
		btrfs_record_unlink_dir(trans, old_dir, old_inode, 1);

	if (unlikely(old_inode->i_ino == BTRFS_FIRST_FREE_OBJECTID)) {
		root_objectid = BTRFS_I(old_inode)->root->root_key.objectid;
		ret = btrfs_unlink_subvol(trans, root, old_dir, root_objectid,
					old_dentry->d_name.name,
					old_dentry->d_name.len);
	} else {
		btrfs_inc_nlink(old_dentry->d_inode);
		ret = btrfs_unlink_inode(trans, root, old_dir,
					 old_dentry->d_inode,
					 old_dentry->d_name.name,
					 old_dentry->d_name.len);
	}
	BUG_ON(ret);

	if (new_inode) {
		new_inode->i_ctime = CURRENT_TIME;
		if (unlikely(new_inode->i_ino ==
			     BTRFS_EMPTY_SUBVOL_DIR_OBJECTID)) {
			root_objectid = BTRFS_I(new_inode)->location.objectid;
			ret = btrfs_unlink_subvol(trans, dest, new_dir,
						root_objectid,
						new_dentry->d_name.name,
						new_dentry->d_name.len);
			BUG_ON(new_inode->i_nlink == 0);
		} else {
			ret = btrfs_unlink_inode(trans, dest, new_dir,
						 new_dentry->d_inode,
						 new_dentry->d_name.name,
						 new_dentry->d_name.len);
		}
		BUG_ON(ret);
		if (new_inode->i_nlink == 0) {
			ret = btrfs_orphan_add(trans, new_dentry->d_inode);
			BUG_ON(ret);
		}
	}

	ret = btrfs_add_link(trans, new_dir, old_inode,
			     new_dentry->d_name.name,
			     new_dentry->d_name.len, 0, index);
	BUG_ON(ret);

	if (old_inode->i_ino != BTRFS_FIRST_FREE_OBJECTID) {
		btrfs_log_new_name(trans, old_inode, old_dir,
				   new_dentry->d_parent);
		btrfs_end_log_trans(root);
	}
out_fail:
	btrfs_end_transaction_throttle(trans, root);

	if (old_inode->i_ino == BTRFS_FIRST_FREE_OBJECTID)
		up_read(&root->fs_info->subvol_sem);

<<<<<<< HEAD
	btrfs_unreserve_metadata_space(root, 4);
=======
	btrfs_unreserve_metadata_space(root, 11);
>>>>>>> 66b00a7c
	return ret;
}

/*
 * some fairly slow code that needs optimization. This walks the list
 * of all the inodes with pending delalloc and forces them to disk.
 */
int btrfs_start_delalloc_inodes(struct btrfs_root *root)
{
	struct list_head *head = &root->fs_info->delalloc_inodes;
	struct btrfs_inode *binode;
	struct inode *inode;

	if (root->fs_info->sb->s_flags & MS_RDONLY)
		return -EROFS;

	spin_lock(&root->fs_info->delalloc_lock);
	while (!list_empty(head)) {
		binode = list_entry(head->next, struct btrfs_inode,
				    delalloc_inodes);
		inode = igrab(&binode->vfs_inode);
		if (!inode)
			list_del_init(&binode->delalloc_inodes);
		spin_unlock(&root->fs_info->delalloc_lock);
		if (inode) {
			filemap_flush(inode->i_mapping);
			iput(inode);
		}
		cond_resched();
		spin_lock(&root->fs_info->delalloc_lock);
	}
	spin_unlock(&root->fs_info->delalloc_lock);

	/* the filemap_flush will queue IO into the worker threads, but
	 * we have to make sure the IO is actually started and that
	 * ordered extents get created before we return
	 */
	atomic_inc(&root->fs_info->async_submit_draining);
	while (atomic_read(&root->fs_info->nr_async_submits) ||
	      atomic_read(&root->fs_info->async_delalloc_pages)) {
		wait_event(root->fs_info->async_submit_wait,
		   (atomic_read(&root->fs_info->nr_async_submits) == 0 &&
		    atomic_read(&root->fs_info->async_delalloc_pages) == 0));
	}
	atomic_dec(&root->fs_info->async_submit_draining);
	return 0;
}

static int btrfs_symlink(struct inode *dir, struct dentry *dentry,
			 const char *symname)
{
	struct btrfs_trans_handle *trans;
	struct btrfs_root *root = BTRFS_I(dir)->root;
	struct btrfs_path *path;
	struct btrfs_key key;
	struct inode *inode = NULL;
	int err;
	int drop_inode = 0;
	u64 objectid;
	u64 index = 0 ;
	int name_len;
	int datasize;
	unsigned long ptr;
	struct btrfs_file_extent_item *ei;
	struct extent_buffer *leaf;
	unsigned long nr = 0;

	name_len = strlen(symname) + 1;
	if (name_len > BTRFS_MAX_INLINE_DATA_SIZE(root))
		return -ENAMETOOLONG;

	/*
	 * 2 items for inode item and ref
	 * 2 items for dir items
	 * 1 item for xattr if selinux is on
	 */
	err = btrfs_reserve_metadata_space(root, 5);
	if (err)
		return err;

	trans = btrfs_start_transaction(root, 1);
	if (!trans)
		goto out_fail;
	btrfs_set_trans_block_group(trans, dir);

	err = btrfs_find_free_objectid(trans, root, dir->i_ino, &objectid);
	if (err) {
		err = -ENOSPC;
		goto out_unlock;
	}

	inode = btrfs_new_inode(trans, root, dir, dentry->d_name.name,
				dentry->d_name.len,
				dentry->d_parent->d_inode->i_ino, objectid,
				BTRFS_I(dir)->block_group, S_IFLNK|S_IRWXUGO,
				&index);
	err = PTR_ERR(inode);
	if (IS_ERR(inode))
		goto out_unlock;

	err = btrfs_init_inode_security(inode, dir);
	if (err) {
		drop_inode = 1;
		goto out_unlock;
	}

	btrfs_set_trans_block_group(trans, inode);
	err = btrfs_add_nondir(trans, dentry, inode, 0, index);
	if (err)
		drop_inode = 1;
	else {
		inode->i_mapping->a_ops = &btrfs_aops;
		inode->i_mapping->backing_dev_info = &root->fs_info->bdi;
		inode->i_fop = &btrfs_file_operations;
		inode->i_op = &btrfs_file_inode_operations;
		BTRFS_I(inode)->io_tree.ops = &btrfs_extent_io_ops;
	}
	btrfs_update_inode_block_group(trans, inode);
	btrfs_update_inode_block_group(trans, dir);
	if (drop_inode)
		goto out_unlock;

	path = btrfs_alloc_path();
	BUG_ON(!path);
	key.objectid = inode->i_ino;
	key.offset = 0;
	btrfs_set_key_type(&key, BTRFS_EXTENT_DATA_KEY);
	datasize = btrfs_file_extent_calc_inline_size(name_len);
	err = btrfs_insert_empty_item(trans, root, path, &key,
				      datasize);
	if (err) {
		drop_inode = 1;
		goto out_unlock;
	}
	leaf = path->nodes[0];
	ei = btrfs_item_ptr(leaf, path->slots[0],
			    struct btrfs_file_extent_item);
	btrfs_set_file_extent_generation(leaf, ei, trans->transid);
	btrfs_set_file_extent_type(leaf, ei,
				   BTRFS_FILE_EXTENT_INLINE);
	btrfs_set_file_extent_encryption(leaf, ei, 0);
	btrfs_set_file_extent_compression(leaf, ei, 0);
	btrfs_set_file_extent_other_encoding(leaf, ei, 0);
	btrfs_set_file_extent_ram_bytes(leaf, ei, name_len);

	ptr = btrfs_file_extent_inline_start(ei);
	write_extent_buffer(leaf, symname, ptr, name_len);
	btrfs_mark_buffer_dirty(leaf);
	btrfs_free_path(path);

	inode->i_op = &btrfs_symlink_inode_operations;
	inode->i_mapping->a_ops = &btrfs_symlink_aops;
	inode->i_mapping->backing_dev_info = &root->fs_info->bdi;
	inode_set_bytes(inode, name_len);
	btrfs_i_size_write(inode, name_len - 1);
	err = btrfs_update_inode(trans, root, inode);
	if (err)
		drop_inode = 1;

out_unlock:
	nr = trans->blocks_used;
	btrfs_end_transaction_throttle(trans, root);
out_fail:
	btrfs_unreserve_metadata_space(root, 5);
	if (drop_inode) {
		inode_dec_link_count(inode);
		iput(inode);
	}
	btrfs_btree_balance_dirty(root, nr);
	return err;
}

static int prealloc_file_range(struct btrfs_trans_handle *trans,
			       struct inode *inode, u64 start, u64 end,
			       u64 locked_end, u64 alloc_hint, int mode)
{
	struct btrfs_root *root = BTRFS_I(inode)->root;
	struct btrfs_key ins;
	u64 alloc_size;
	u64 cur_offset = start;
	u64 num_bytes = end - start;
	int ret = 0;

	while (num_bytes > 0) {
		alloc_size = min(num_bytes, root->fs_info->max_extent);

		ret = btrfs_reserve_metadata_space(root, 1);
		if (ret)
			goto out;

		ret = btrfs_reserve_extent(trans, root, alloc_size,
					   root->sectorsize, 0, alloc_hint,
					   (u64)-1, &ins, 1);
		if (ret) {
			WARN_ON(1);
			goto out;
		}
		ret = insert_reserved_file_extent(trans, inode,
						  cur_offset, ins.objectid,
						  ins.offset, ins.offset,
						  ins.offset, locked_end,
						  0, 0, 0,
						  BTRFS_FILE_EXTENT_PREALLOC);
		BUG_ON(ret);
		btrfs_drop_extent_cache(inode, cur_offset,
					cur_offset + ins.offset -1, 0);
		num_bytes -= ins.offset;
		cur_offset += ins.offset;
		alloc_hint = ins.objectid + ins.offset;
		btrfs_unreserve_metadata_space(root, 1);
	}
out:
	if (cur_offset > start) {
		inode->i_ctime = CURRENT_TIME;
		BTRFS_I(inode)->flags |= BTRFS_INODE_PREALLOC;
		if (!(mode & FALLOC_FL_KEEP_SIZE) &&
		    cur_offset > i_size_read(inode))
			btrfs_i_size_write(inode, cur_offset);
		ret = btrfs_update_inode(trans, root, inode);
		BUG_ON(ret);
	}

	return ret;
}

static long btrfs_fallocate(struct inode *inode, int mode,
			    loff_t offset, loff_t len)
{
	u64 cur_offset;
	u64 last_byte;
	u64 alloc_start;
	u64 alloc_end;
	u64 alloc_hint = 0;
	u64 locked_end;
	u64 mask = BTRFS_I(inode)->root->sectorsize - 1;
	struct extent_map *em;
	struct btrfs_trans_handle *trans;
	struct btrfs_root *root;
	int ret;

	alloc_start = offset & ~mask;
	alloc_end =  (offset + len + mask) & ~mask;

	/*
	 * wait for ordered IO before we have any locks.  We'll loop again
	 * below with the locks held.
	 */
	btrfs_wait_ordered_range(inode, alloc_start, alloc_end - alloc_start);

	mutex_lock(&inode->i_mutex);
	if (alloc_start > inode->i_size) {
		ret = btrfs_cont_expand(inode, alloc_start);
		if (ret)
			goto out;
	}

	root = BTRFS_I(inode)->root;

	ret = btrfs_check_data_free_space(root, inode,
					  alloc_end - alloc_start);
	if (ret)
		goto out;

	locked_end = alloc_end - 1;
	while (1) {
		struct btrfs_ordered_extent *ordered;

		trans = btrfs_start_transaction(BTRFS_I(inode)->root, 1);
		if (!trans) {
			ret = -EIO;
			goto out_free;
		}

		/* the extent lock is ordered inside the running
		 * transaction
		 */
		lock_extent(&BTRFS_I(inode)->io_tree, alloc_start, locked_end,
			    GFP_NOFS);
		ordered = btrfs_lookup_first_ordered_extent(inode,
							    alloc_end - 1);
		if (ordered &&
		    ordered->file_offset + ordered->len > alloc_start &&
		    ordered->file_offset < alloc_end) {
			btrfs_put_ordered_extent(ordered);
			unlock_extent(&BTRFS_I(inode)->io_tree,
				      alloc_start, locked_end, GFP_NOFS);
			btrfs_end_transaction(trans, BTRFS_I(inode)->root);

			/*
			 * we can't wait on the range with the transaction
			 * running or with the extent lock held
			 */
			btrfs_wait_ordered_range(inode, alloc_start,
						 alloc_end - alloc_start);
		} else {
			if (ordered)
				btrfs_put_ordered_extent(ordered);
			break;
		}
	}

	cur_offset = alloc_start;
	while (1) {
		em = btrfs_get_extent(inode, NULL, 0, cur_offset,
				      alloc_end - cur_offset, 0);
		BUG_ON(IS_ERR(em) || !em);
		last_byte = min(extent_map_end(em), alloc_end);
		last_byte = (last_byte + mask) & ~mask;
		if (em->block_start == EXTENT_MAP_HOLE) {
			ret = prealloc_file_range(trans, inode, cur_offset,
					last_byte, locked_end + 1,
					alloc_hint, mode);
			if (ret < 0) {
				free_extent_map(em);
				break;
			}
		}
		if (em->block_start <= EXTENT_MAP_LAST_BYTE)
			alloc_hint = em->block_start;
		free_extent_map(em);

		cur_offset = last_byte;
		if (cur_offset >= alloc_end) {
			ret = 0;
			break;
		}
	}
	unlock_extent(&BTRFS_I(inode)->io_tree, alloc_start, locked_end,
		      GFP_NOFS);

	btrfs_end_transaction(trans, BTRFS_I(inode)->root);
out_free:
	btrfs_free_reserved_data_space(root, inode, alloc_end - alloc_start);
out:
	mutex_unlock(&inode->i_mutex);
	return ret;
}

static int btrfs_set_page_dirty(struct page *page)
{
	return __set_page_dirty_nobuffers(page);
}

static int btrfs_permission(struct inode *inode, int mask)
{
	if ((BTRFS_I(inode)->flags & BTRFS_INODE_READONLY) && (mask & MAY_WRITE))
		return -EACCES;
	return generic_permission(inode, mask, btrfs_check_acl);
}

static const struct inode_operations btrfs_dir_inode_operations = {
	.getattr	= btrfs_getattr,
	.lookup		= btrfs_lookup,
	.create		= btrfs_create,
	.unlink		= btrfs_unlink,
	.link		= btrfs_link,
	.mkdir		= btrfs_mkdir,
	.rmdir		= btrfs_rmdir,
	.rename		= btrfs_rename,
	.symlink	= btrfs_symlink,
	.setattr	= btrfs_setattr,
	.mknod		= btrfs_mknod,
	.setxattr	= btrfs_setxattr,
	.getxattr	= btrfs_getxattr,
	.listxattr	= btrfs_listxattr,
	.removexattr	= btrfs_removexattr,
	.permission	= btrfs_permission,
};
static const struct inode_operations btrfs_dir_ro_inode_operations = {
	.lookup		= btrfs_lookup,
	.permission	= btrfs_permission,
};

static const struct file_operations btrfs_dir_file_operations = {
	.llseek		= generic_file_llseek,
	.read		= generic_read_dir,
	.readdir	= btrfs_real_readdir,
	.unlocked_ioctl	= btrfs_ioctl,
#ifdef CONFIG_COMPAT
	.compat_ioctl	= btrfs_ioctl,
#endif
	.release        = btrfs_release_file,
	.fsync		= btrfs_sync_file,
};

static struct extent_io_ops btrfs_extent_io_ops = {
	.fill_delalloc = run_delalloc_range,
	.submit_bio_hook = btrfs_submit_bio_hook,
	.merge_bio_hook = btrfs_merge_bio_hook,
	.readpage_end_io_hook = btrfs_readpage_end_io_hook,
	.writepage_end_io_hook = btrfs_writepage_end_io_hook,
	.writepage_start_hook = btrfs_writepage_start_hook,
	.readpage_io_failed_hook = btrfs_io_failed_hook,
	.set_bit_hook = btrfs_set_bit_hook,
	.clear_bit_hook = btrfs_clear_bit_hook,
	.merge_extent_hook = btrfs_merge_extent_hook,
	.split_extent_hook = btrfs_split_extent_hook,
};

/*
 * btrfs doesn't support the bmap operation because swapfiles
 * use bmap to make a mapping of extents in the file.  They assume
 * these extents won't change over the life of the file and they
 * use the bmap result to do IO directly to the drive.
 *
 * the btrfs bmap call would return logical addresses that aren't
 * suitable for IO and they also will change frequently as COW
 * operations happen.  So, swapfile + btrfs == corruption.
 *
 * For now we're avoiding this by dropping bmap.
 */
static const struct address_space_operations btrfs_aops = {
	.readpage	= btrfs_readpage,
	.writepage	= btrfs_writepage,
	.writepages	= btrfs_writepages,
	.readpages	= btrfs_readpages,
	.sync_page	= block_sync_page,
	.direct_IO	= btrfs_direct_IO,
	.invalidatepage = btrfs_invalidatepage,
	.releasepage	= btrfs_releasepage,
	.set_page_dirty	= btrfs_set_page_dirty,
	.error_remove_page = generic_error_remove_page,
};

static const struct address_space_operations btrfs_symlink_aops = {
	.readpage	= btrfs_readpage,
	.writepage	= btrfs_writepage,
	.invalidatepage = btrfs_invalidatepage,
	.releasepage	= btrfs_releasepage,
};

static const struct inode_operations btrfs_file_inode_operations = {
	.truncate	= btrfs_truncate,
	.getattr	= btrfs_getattr,
	.setattr	= btrfs_setattr,
	.setxattr	= btrfs_setxattr,
	.getxattr	= btrfs_getxattr,
	.listxattr      = btrfs_listxattr,
	.removexattr	= btrfs_removexattr,
	.permission	= btrfs_permission,
	.fallocate	= btrfs_fallocate,
	.fiemap		= btrfs_fiemap,
};
static const struct inode_operations btrfs_special_inode_operations = {
	.getattr	= btrfs_getattr,
	.setattr	= btrfs_setattr,
	.permission	= btrfs_permission,
	.setxattr	= btrfs_setxattr,
	.getxattr	= btrfs_getxattr,
	.listxattr	= btrfs_listxattr,
	.removexattr	= btrfs_removexattr,
};
static const struct inode_operations btrfs_symlink_inode_operations = {
	.readlink	= generic_readlink,
	.follow_link	= page_follow_link_light,
	.put_link	= page_put_link,
	.permission	= btrfs_permission,
	.setxattr	= btrfs_setxattr,
	.getxattr	= btrfs_getxattr,
	.listxattr	= btrfs_listxattr,
	.removexattr	= btrfs_removexattr,
};

const struct dentry_operations btrfs_dentry_operations = {
	.d_delete	= btrfs_dentry_delete,
};<|MERGE_RESOLUTION|>--- conflicted
+++ resolved
@@ -1227,26 +1227,17 @@
 					root->fs_info->max_extent);
 
 		/*
-<<<<<<< HEAD
-		 * if we break a large extent up then leave delalloc_extents be,
-		 * since we've already accounted for the large extent.
-=======
 		 * if we break a large extent up then leave oustanding_extents
 		 * be, since we've already accounted for the large extent.
->>>>>>> 66b00a7c
 		 */
 		if (div64_u64(new_size + root->fs_info->max_extent - 1,
 			      root->fs_info->max_extent) < num_extents)
 			return 0;
 	}
 
-<<<<<<< HEAD
-	BTRFS_I(inode)->delalloc_extents++;
-=======
 	spin_lock(&BTRFS_I(inode)->accounting_lock);
 	BTRFS_I(inode)->outstanding_extents++;
 	spin_unlock(&BTRFS_I(inode)->accounting_lock);
->>>>>>> 66b00a7c
 
 	return 0;
 }
@@ -1277,13 +1268,9 @@
 
 	/* we're not bigger than the max, unreserve the space and go */
 	if (new_size <= root->fs_info->max_extent) {
-<<<<<<< HEAD
-		BTRFS_I(inode)->delalloc_extents--;
-=======
 		spin_lock(&BTRFS_I(inode)->accounting_lock);
 		BTRFS_I(inode)->outstanding_extents--;
 		spin_unlock(&BTRFS_I(inode)->accounting_lock);
->>>>>>> 66b00a7c
 		return 0;
 	}
 
@@ -1297,13 +1284,9 @@
 		      root->fs_info->max_extent) > num_extents)
 		return 0;
 
-<<<<<<< HEAD
-	BTRFS_I(inode)->delalloc_extents--;
-=======
 	spin_lock(&BTRFS_I(inode)->accounting_lock);
 	BTRFS_I(inode)->outstanding_extents--;
 	spin_unlock(&BTRFS_I(inode)->accounting_lock);
->>>>>>> 66b00a7c
 
 	return 0;
 }
@@ -1325,13 +1308,9 @@
 	if (!(old & EXTENT_DELALLOC) && (bits & EXTENT_DELALLOC)) {
 		struct btrfs_root *root = BTRFS_I(inode)->root;
 
-<<<<<<< HEAD
-		BTRFS_I(inode)->delalloc_extents++;
-=======
 		spin_lock(&BTRFS_I(inode)->accounting_lock);
 		BTRFS_I(inode)->outstanding_extents++;
 		spin_unlock(&BTRFS_I(inode)->accounting_lock);
->>>>>>> 66b00a7c
 		btrfs_delalloc_reserve_space(root, inode, end - start + 1);
 		spin_lock(&root->fs_info->delalloc_lock);
 		BTRFS_I(inode)->delalloc_bytes += end - start + 1;
@@ -1359,17 +1338,12 @@
 	if ((state->state & EXTENT_DELALLOC) && (bits & EXTENT_DELALLOC)) {
 		struct btrfs_root *root = BTRFS_I(inode)->root;
 
-<<<<<<< HEAD
-		BTRFS_I(inode)->delalloc_extents--;
-		btrfs_unreserve_metadata_for_delalloc(root, inode, 1);
-=======
 		if (bits & EXTENT_DO_ACCOUNTING) {
 			spin_lock(&BTRFS_I(inode)->accounting_lock);
 			BTRFS_I(inode)->outstanding_extents--;
 			spin_unlock(&BTRFS_I(inode)->accounting_lock);
 			btrfs_unreserve_metadata_for_delalloc(root, inode, 1);
 		}
->>>>>>> 66b00a7c
 
 		spin_lock(&root->fs_info->delalloc_lock);
 		if (state->end - state->start + 1 >
@@ -3158,13 +3132,10 @@
 		goto again;
 	}
 
-<<<<<<< HEAD
-=======
 	clear_extent_bits(&BTRFS_I(inode)->io_tree, page_start, page_end,
 			  EXTENT_DIRTY | EXTENT_DELALLOC | EXTENT_DO_ACCOUNTING,
 			  GFP_NOFS);
 
->>>>>>> 66b00a7c
 	ret = btrfs_set_extent_delalloc(inode, page_start, page_end);
 	if (ret) {
 		unlock_extent(io_tree, page_start, page_end, GFP_NOFS);
@@ -3209,13 +3180,9 @@
 	if (size <= hole_start)
 		return 0;
 
-<<<<<<< HEAD
-	btrfs_truncate_page(inode->i_mapping, inode->i_size);
-=======
 	err = btrfs_truncate_page(inode->i_mapping, inode->i_size);
 	if (err)
 		return err;
->>>>>>> 66b00a7c
 
 	while (1) {
 		struct btrfs_ordered_extent *ordered;
@@ -5057,12 +5024,8 @@
 	 * prepare_pages in the normal write path.
 	 */
 	clear_extent_bits(&BTRFS_I(inode)->io_tree, page_start, page_end,
-<<<<<<< HEAD
-			  EXTENT_DIRTY | EXTENT_DELALLOC, GFP_NOFS);
-=======
 			  EXTENT_DIRTY | EXTENT_DELALLOC | EXTENT_DO_ACCOUNTING,
 			  GFP_NOFS);
->>>>>>> 66b00a7c
 
 	ret = btrfs_set_extent_delalloc(inode, page_start, page_end);
 	if (ret) {
@@ -5215,15 +5178,10 @@
 	ei->last_trans = 0;
 	ei->last_sub_trans = 0;
 	ei->logged_trans = 0;
-<<<<<<< HEAD
-	ei->delalloc_extents = 0;
-	ei->delalloc_reserved_extents = 0;
-=======
 	ei->outstanding_extents = 0;
 	ei->reserved_extents = 0;
 	ei->root = NULL;
 	spin_lock_init(&ei->accounting_lock);
->>>>>>> 66b00a7c
 	btrfs_ordered_inode_tree_init(&ei->ordered_tree);
 	INIT_LIST_HEAD(&ei->i_orphan);
 	INIT_LIST_HEAD(&ei->ordered_operations);
@@ -5387,13 +5345,6 @@
 		return -ENOTEMPTY;
 
 	/*
-<<<<<<< HEAD
-	 * 2 items for dir items
-	 * 1 item for orphan entry
-	 * 1 item for ref
-	 */
-	ret = btrfs_reserve_metadata_space(root, 4);
-=======
 	 * We want to reserve the absolute worst case amount of items.  So if
 	 * both inodes are subvols and we need to unlink them then that would
 	 * require 4 item modifications, but if they are both normal inodes it
@@ -5402,7 +5353,6 @@
 	 * should cover the worst case number of items we'll modify.
 	 */
 	ret = btrfs_reserve_metadata_space(root, 11);
->>>>>>> 66b00a7c
 	if (ret)
 		return ret;
 
@@ -5518,11 +5468,7 @@
 	if (old_inode->i_ino == BTRFS_FIRST_FREE_OBJECTID)
 		up_read(&root->fs_info->subvol_sem);
 
-<<<<<<< HEAD
-	btrfs_unreserve_metadata_space(root, 4);
-=======
 	btrfs_unreserve_metadata_space(root, 11);
->>>>>>> 66b00a7c
 	return ret;
 }
 
