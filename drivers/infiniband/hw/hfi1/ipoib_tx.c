--- conflicted
+++ resolved
@@ -256,11 +256,7 @@
 					   struct ipoib_txparms *txp)
 {
 	struct hfi1_ipoib_dev_priv *priv = tx->txq->priv;
-<<<<<<< HEAD
-	struct hfi1_sdma_header *sdma_hdr = &tx->sdma_hdr;
-=======
 	struct hfi1_sdma_header *sdma_hdr = tx->sdma_hdr;
->>>>>>> 754e0b0e
 	struct sk_buff *skb = tx->skb;
 	struct hfi1_pportdata *ppd = ppd_from_ibp(txp->ibp);
 	struct rdma_ah_attr *ah_attr = txp->ah_attr;
@@ -487,11 +483,7 @@
 	if (likely(!ret)) {
 tx_ok:
 		trace_sdma_output_ibhdr(txq->priv->dd,
-<<<<<<< HEAD
-					&tx->sdma_hdr.hdr,
-=======
 					&tx->sdma_hdr->hdr,
->>>>>>> 754e0b0e
 					ib_is_sc5(txp->flow.sc5));
 		hfi1_ipoib_check_queue_depth(txq);
 		return NETDEV_TX_OK;
@@ -555,11 +547,7 @@
 	hfi1_ipoib_check_queue_depth(txq);
 
 	trace_sdma_output_ibhdr(txq->priv->dd,
-<<<<<<< HEAD
-				&tx->sdma_hdr.hdr,
-=======
 				&tx->sdma_hdr->hdr,
->>>>>>> 754e0b0e
 				ib_is_sc5(txp->flow.sc5));
 
 	if (!netdev_xmit_more())
@@ -695,12 +683,8 @@
 {
 	struct net_device *dev = priv->netdev;
 	u32 tx_ring_size, tx_item_size;
-<<<<<<< HEAD
-	int i;
-=======
 	struct hfi1_ipoib_circ_buf *tx_ring;
 	int i, j;
->>>>>>> 754e0b0e
 
 	/*
 	 * Ring holds 1 less than tx_ring_size
@@ -744,21 +728,12 @@
 					     priv->dd->node);
 
 		txq->tx_ring.items =
-<<<<<<< HEAD
-			kcalloc_node(tx_ring_size, tx_item_size,
-				     GFP_KERNEL, priv->dd->node);
-=======
 			kvzalloc_node(array_size(tx_ring_size, tx_item_size),
 				      GFP_KERNEL, priv->dd->node);
->>>>>>> 754e0b0e
 		if (!txq->tx_ring.items)
 			goto free_txqs;
 
 		txq->tx_ring.max_items = tx_ring_size;
-<<<<<<< HEAD
-		txq->tx_ring.shift = ilog2(tx_ring_size);
-		txq->tx_ring.avail = hfi1_ipoib_ring_hwat(txq);
-=======
 		txq->tx_ring.shift = ilog2(tx_item_size);
 		txq->tx_ring.avail = hfi1_ipoib_ring_hwat(txq);
 		tx_ring = &txq->tx_ring;
@@ -766,7 +741,6 @@
 			hfi1_txreq_from_idx(tx_ring, j)->sdma_hdr =
 				kzalloc_node(sizeof(*tx->sdma_hdr),
 					     GFP_KERNEL, priv->dd->node);
->>>>>>> 754e0b0e
 
 		netif_tx_napi_add(dev, &txq->napi,
 				  hfi1_ipoib_poll_tx_ring,
@@ -780,14 +754,10 @@
 		struct hfi1_ipoib_txq *txq = &priv->txqs[i];
 
 		netif_napi_del(&txq->napi);
-<<<<<<< HEAD
-		kfree(txq->tx_ring.items);
-=======
 		tx_ring = &txq->tx_ring;
 		for (j = 0; j < tx_ring_size; j++)
 			kfree(hfi1_txreq_from_idx(tx_ring, j)->sdma_hdr);
 		kvfree(tx_ring->items);
->>>>>>> 754e0b0e
 	}
 
 	kfree(priv->txqs);
@@ -832,13 +802,9 @@
 		hfi1_ipoib_drain_tx_list(txq);
 		netif_napi_del(&txq->napi);
 		hfi1_ipoib_drain_tx_ring(txq);
-<<<<<<< HEAD
-		kfree(txq->tx_ring.items);
-=======
 		for (j = 0; j < tx_ring->max_items; j++)
 			kfree(hfi1_txreq_from_idx(tx_ring, j)->sdma_hdr);
 		kvfree(tx_ring->items);
->>>>>>> 754e0b0e
 	}
 
 	kfree(priv->txqs);
