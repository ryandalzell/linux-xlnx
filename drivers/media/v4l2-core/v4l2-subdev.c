--- conflicted
+++ resolved
@@ -495,7 +495,6 @@
 	case VIDIOC_SUBDEV_S_DV_TIMINGS:
 		return v4l2_subdev_call(sd, video, s_dv_timings, arg);
 
-<<<<<<< HEAD
 	case VIDIOC_SUBDEV_G_ROUTING:
 		return v4l2_subdev_call(sd, pad, get_routing, arg);
 
@@ -523,7 +522,6 @@
 		return v4l2_subdev_call(sd, pad, set_routing, route);
 	}
 
-=======
 	case VIDIOC_SUBDEV_G_STD:
 		return v4l2_subdev_call(sd, video, g_std, arg);
 
@@ -545,7 +543,6 @@
 
 	case VIDIOC_SUBDEV_QUERYSTD:
 		return v4l2_subdev_call(sd, video, querystd, arg);
->>>>>>> 84df9525
 #endif
 
 	default:
