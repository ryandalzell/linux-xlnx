/*
 * Copyright © 2014 Intel Corporation
 *
 * Permission is hereby granted, free of charge, to any person obtaining a
 * copy of this software and associated documentation files (the "Software"),
 * to deal in the Software without restriction, including without limitation
 * the rights to use, copy, modify, merge, publish, distribute, sublicense,
 * and/or sell copies of the Software, and to permit persons to whom the
 * Software is furnished to do so, subject to the following conditions:
 *
 * The above copyright notice and this permission notice (including the next
 * paragraph) shall be included in all copies or substantial portions of the
 * Software.
 *
 * THE SOFTWARE IS PROVIDED "AS IS", WITHOUT WARRANTY OF ANY KIND, EXPRESS OR
 * IMPLIED, INCLUDING BUT NOT LIMITED TO THE WARRANTIES OF MERCHANTABILITY,
 * FITNESS FOR A PARTICULAR PURPOSE AND NONINFRINGEMENT.  IN NO EVENT SHALL
 * THE AUTHORS OR COPYRIGHT HOLDERS BE LIABLE FOR ANY CLAIM, DAMAGES OR OTHER
 * LIABILITY, WHETHER IN AN ACTION OF CONTRACT, TORT OR OTHERWISE, ARISING
 * FROM, OUT OF OR IN CONNECTION WITH THE SOFTWARE OR THE USE OR OTHER DEALINGS
 * IN THE SOFTWARE.
 *
 * Authors:
 *    Ben Widawsky <ben@bwidawsk.net>
 *    Michel Thierry <michel.thierry@intel.com>
 *    Thomas Daniel <thomas.daniel@intel.com>
 *    Oscar Mateo <oscar.mateo@intel.com>
 *
 */

/**
 * DOC: Logical Rings, Logical Ring Contexts and Execlists
 *
 * Motivation:
 * GEN8 brings an expansion of the HW contexts: "Logical Ring Contexts".
 * These expanded contexts enable a number of new abilities, especially
 * "Execlists" (also implemented in this file).
 *
 * One of the main differences with the legacy HW contexts is that logical
 * ring contexts incorporate many more things to the context's state, like
 * PDPs or ringbuffer control registers:
 *
 * The reason why PDPs are included in the context is straightforward: as
 * PPGTTs (per-process GTTs) are actually per-context, having the PDPs
 * contained there mean you don't need to do a ppgtt->switch_mm yourself,
 * instead, the GPU will do it for you on the context switch.
 *
 * But, what about the ringbuffer control registers (head, tail, etc..)?
 * shouldn't we just need a set of those per engine command streamer? This is
 * where the name "Logical Rings" starts to make sense: by virtualizing the
 * rings, the engine cs shifts to a new "ring buffer" with every context
 * switch. When you want to submit a workload to the GPU you: A) choose your
 * context, B) find its appropriate virtualized ring, C) write commands to it
 * and then, finally, D) tell the GPU to switch to that context.
 *
 * Instead of the legacy MI_SET_CONTEXT, the way you tell the GPU to switch
 * to a contexts is via a context execution list, ergo "Execlists".
 *
 * LRC implementation:
 * Regarding the creation of contexts, we have:
 *
 * - One global default context.
 * - One local default context for each opened fd.
 * - One local extra context for each context create ioctl call.
 *
 * Now that ringbuffers belong per-context (and not per-engine, like before)
 * and that contexts are uniquely tied to a given engine (and not reusable,
 * like before) we need:
 *
 * - One ringbuffer per-engine inside each context.
 * - One backing object per-engine inside each context.
 *
 * The global default context starts its life with these new objects fully
 * allocated and populated. The local default context for each opened fd is
 * more complex, because we don't know at creation time which engine is going
 * to use them. To handle this, we have implemented a deferred creation of LR
 * contexts:
 *
 * The local context starts its life as a hollow or blank holder, that only
 * gets populated for a given engine once we receive an execbuffer. If later
 * on we receive another execbuffer ioctl for the same context but a different
 * engine, we allocate/populate a new ringbuffer and context backing object and
 * so on.
 *
 * Finally, regarding local contexts created using the ioctl call: as they are
 * only allowed with the render ring, we can allocate & populate them right
 * away (no need to defer anything, at least for now).
 *
 * Execlists implementation:
 * Execlists are the new method by which, on gen8+ hardware, workloads are
 * submitted for execution (as opposed to the legacy, ringbuffer-based, method).
 * This method works as follows:
 *
 * When a request is committed, its commands (the BB start and any leading or
 * trailing commands, like the seqno breadcrumbs) are placed in the ringbuffer
 * for the appropriate context. The tail pointer in the hardware context is not
 * updated at this time, but instead, kept by the driver in the ringbuffer
 * structure. A structure representing this request is added to a request queue
 * for the appropriate engine: this structure contains a copy of the context's
 * tail after the request was written to the ring buffer and a pointer to the
 * context itself.
 *
 * If the engine's request queue was empty before the request was added, the
 * queue is processed immediately. Otherwise the queue will be processed during
 * a context switch interrupt. In any case, elements on the queue will get sent
 * (in pairs) to the GPU's ExecLists Submit Port (ELSP, for short) with a
 * globally unique 20-bits submission ID.
 *
 * When execution of a request completes, the GPU updates the context status
 * buffer with a context complete event and generates a context switch interrupt.
 * During the interrupt handling, the driver examines the events in the buffer:
 * for each context complete event, if the announced ID matches that on the head
 * of the request queue, then that request is retired and removed from the queue.
 *
 * After processing, if any requests were retired and the queue is not empty
 * then a new execution list can be submitted. The two requests at the front of
 * the queue are next to be submitted but since a context may not occur twice in
 * an execution list, if subsequent requests have the same ID as the first then
 * the two requests must be combined. This is done simply by discarding requests
 * at the head of the queue until either only one requests is left (in which case
 * we use a NULL second context) or the first two requests have unique IDs.
 *
 * By always executing the first two requests in the queue the driver ensures
 * that the GPU is kept as busy as possible. In the case where a single context
 * completes but a second context is still executing, the request for this second
 * context will be at the head of the queue when we remove the first one. This
 * request will then be resubmitted along with a new request for a different context,
 * which will cause the hardware to continue executing the second request and queue
 * the new request (the GPU detects the condition of a context getting preempted
 * with the same context and optimizes the context switch flow by not doing
 * preemption, but just sampling the new tail pointer).
 *
 */
#include <linux/interrupt.h>

#include "i915_drv.h"
#include "i915_perf.h"
#include "i915_trace.h"
#include "i915_vgpu.h"
#include "intel_context.h"
#include "intel_engine_pm.h"
#include "intel_gt.h"
#include "intel_gt_pm.h"
#include "intel_gt_requests.h"
#include "intel_lrc_reg.h"
#include "intel_mocs.h"
#include "intel_reset.h"
#include "intel_ring.h"
#include "intel_workarounds.h"

#define RING_EXECLIST_QFULL		(1 << 0x2)
#define RING_EXECLIST1_VALID		(1 << 0x3)
#define RING_EXECLIST0_VALID		(1 << 0x4)
#define RING_EXECLIST_ACTIVE_STATUS	(3 << 0xE)
#define RING_EXECLIST1_ACTIVE		(1 << 0x11)
#define RING_EXECLIST0_ACTIVE		(1 << 0x12)

#define GEN8_CTX_STATUS_IDLE_ACTIVE	(1 << 0)
#define GEN8_CTX_STATUS_PREEMPTED	(1 << 1)
#define GEN8_CTX_STATUS_ELEMENT_SWITCH	(1 << 2)
#define GEN8_CTX_STATUS_ACTIVE_IDLE	(1 << 3)
#define GEN8_CTX_STATUS_COMPLETE	(1 << 4)
#define GEN8_CTX_STATUS_LITE_RESTORE	(1 << 15)

#define GEN8_CTX_STATUS_COMPLETED_MASK \
	 (GEN8_CTX_STATUS_COMPLETE | GEN8_CTX_STATUS_PREEMPTED)

#define CTX_DESC_FORCE_RESTORE BIT_ULL(2)

#define GEN12_CTX_STATUS_SWITCHED_TO_NEW_QUEUE	(0x1) /* lower csb dword */
#define GEN12_CTX_SWITCH_DETAIL(csb_dw)	((csb_dw) & 0xF) /* upper csb dword */
#define GEN12_CSB_SW_CTX_ID_MASK		GENMASK(25, 15)
#define GEN12_IDLE_CTX_ID		0x7FF
#define GEN12_CSB_CTX_VALID(csb_dw) \
	(FIELD_GET(GEN12_CSB_SW_CTX_ID_MASK, csb_dw) != GEN12_IDLE_CTX_ID)

/* Typical size of the average request (2 pipecontrols and a MI_BB) */
#define EXECLISTS_REQUEST_SIZE 64 /* bytes */
#define WA_TAIL_DWORDS 2
#define WA_TAIL_BYTES (sizeof(u32) * WA_TAIL_DWORDS)

struct virtual_engine {
	struct intel_engine_cs base;
	struct intel_context context;

	/*
	 * We allow only a single request through the virtual engine at a time
	 * (each request in the timeline waits for the completion fence of
	 * the previous before being submitted). By restricting ourselves to
	 * only submitting a single request, each request is placed on to a
	 * physical to maximise load spreading (by virtue of the late greedy
	 * scheduling -- each real engine takes the next available request
	 * upon idling).
	 */
	struct i915_request *request;

	/*
	 * We keep a rbtree of available virtual engines inside each physical
	 * engine, sorted by priority. Here we preallocate the nodes we need
	 * for the virtual engine, indexed by physical_engine->id.
	 */
	struct ve_node {
		struct rb_node rb;
		int prio;
	} nodes[I915_NUM_ENGINES];

	/*
	 * Keep track of bonded pairs -- restrictions upon on our selection
	 * of physical engines any particular request may be submitted to.
	 * If we receive a submit-fence from a master engine, we will only
	 * use one of sibling_mask physical engines.
	 */
	struct ve_bond {
		const struct intel_engine_cs *master;
		intel_engine_mask_t sibling_mask;
	} *bonds;
	unsigned int num_bonds;

	/* And finally, which physical engines this virtual engine maps onto. */
	unsigned int num_siblings;
	struct intel_engine_cs *siblings[0];
};

static struct virtual_engine *to_virtual_engine(struct intel_engine_cs *engine)
{
	GEM_BUG_ON(!intel_engine_is_virtual(engine));
	return container_of(engine, struct virtual_engine, base);
}

static int __execlists_context_alloc(struct intel_context *ce,
				     struct intel_engine_cs *engine);

static void execlists_init_reg_state(u32 *reg_state,
				     const struct intel_context *ce,
				     const struct intel_engine_cs *engine,
				     const struct intel_ring *ring,
				     bool close);
static void
__execlists_update_reg_state(const struct intel_context *ce,
			     const struct intel_engine_cs *engine,
			     u32 head);

static void mark_eio(struct i915_request *rq)
{
	if (i915_request_completed(rq))
		return;

	GEM_BUG_ON(i915_request_signaled(rq));

	dma_fence_set_error(&rq->fence, -EIO);
	i915_request_mark_complete(rq);
}

static struct i915_request *
active_request(const struct intel_timeline * const tl, struct i915_request *rq)
{
	struct i915_request *active = rq;

	rcu_read_lock();
	list_for_each_entry_continue_reverse(rq, &tl->requests, link) {
		if (i915_request_completed(rq))
			break;

		active = rq;
	}
	rcu_read_unlock();

	return active;
}

static inline u32 intel_hws_preempt_address(struct intel_engine_cs *engine)
{
	return (i915_ggtt_offset(engine->status_page.vma) +
		I915_GEM_HWS_PREEMPT_ADDR);
}

static inline void
ring_set_paused(const struct intel_engine_cs *engine, int state)
{
	/*
	 * We inspect HWS_PREEMPT with a semaphore inside
	 * engine->emit_fini_breadcrumb. If the dword is true,
	 * the ring is paused as the semaphore will busywait
	 * until the dword is false.
	 */
	engine->status_page.addr[I915_GEM_HWS_PREEMPT] = state;
	if (state)
		wmb();
}

static inline struct i915_priolist *to_priolist(struct rb_node *rb)
{
	return rb_entry(rb, struct i915_priolist, node);
}

static inline int rq_prio(const struct i915_request *rq)
{
	return rq->sched.attr.priority;
}

static int effective_prio(const struct i915_request *rq)
{
	int prio = rq_prio(rq);

	/*
	 * If this request is special and must not be interrupted at any
	 * cost, so be it. Note we are only checking the most recent request
	 * in the context and so may be masking an earlier vip request. It
	 * is hoped that under the conditions where nopreempt is used, this
	 * will not matter (i.e. all requests to that context will be
	 * nopreempt for as long as desired).
	 */
	if (i915_request_has_nopreempt(rq))
		prio = I915_PRIORITY_UNPREEMPTABLE;

	/*
	 * On unwinding the active request, we give it a priority bump
	 * if it has completed waiting on any semaphore. If we know that
	 * the request has already started, we can prevent an unwanted
	 * preempt-to-idle cycle by taking that into account now.
	 */
	if (__i915_request_has_started(rq))
		prio |= I915_PRIORITY_NOSEMAPHORE;

	/* Restrict mere WAIT boosts from triggering preemption */
	BUILD_BUG_ON(__NO_PREEMPTION & ~I915_PRIORITY_MASK); /* only internal */
	return prio | __NO_PREEMPTION;
}

static int queue_prio(const struct intel_engine_execlists *execlists)
{
	struct i915_priolist *p;
	struct rb_node *rb;

	rb = rb_first_cached(&execlists->queue);
	if (!rb)
		return INT_MIN;

	/*
	 * As the priolist[] are inverted, with the highest priority in [0],
	 * we have to flip the index value to become priority.
	 */
	p = to_priolist(rb);
	return ((p->priority + 1) << I915_USER_PRIORITY_SHIFT) - ffs(p->used);
}

static inline bool need_preempt(const struct intel_engine_cs *engine,
				const struct i915_request *rq,
				struct rb_node *rb)
{
	int last_prio;

	if (!intel_engine_has_semaphores(engine))
		return false;

	/*
	 * Check if the current priority hint merits a preemption attempt.
	 *
	 * We record the highest value priority we saw during rescheduling
	 * prior to this dequeue, therefore we know that if it is strictly
	 * less than the current tail of ESLP[0], we do not need to force
	 * a preempt-to-idle cycle.
	 *
	 * However, the priority hint is a mere hint that we may need to
	 * preempt. If that hint is stale or we may be trying to preempt
	 * ourselves, ignore the request.
	 *
	 * More naturally we would write
	 *      prio >= max(0, last);
	 * except that we wish to prevent triggering preemption at the same
	 * priority level: the task that is running should remain running
	 * to preserve FIFO ordering of dependencies.
	 */
	last_prio = max(effective_prio(rq), I915_PRIORITY_NORMAL - 1);
	if (engine->execlists.queue_priority_hint <= last_prio)
		return false;

	/*
	 * Check against the first request in ELSP[1], it will, thanks to the
	 * power of PI, be the highest priority of that context.
	 */
	if (!list_is_last(&rq->sched.link, &engine->active.requests) &&
	    rq_prio(list_next_entry(rq, sched.link)) > last_prio)
		return true;

	if (rb) {
		struct virtual_engine *ve =
			rb_entry(rb, typeof(*ve), nodes[engine->id].rb);
		bool preempt = false;

		if (engine == ve->siblings[0]) { /* only preempt one sibling */
			struct i915_request *next;

			rcu_read_lock();
			next = READ_ONCE(ve->request);
			if (next)
				preempt = rq_prio(next) > last_prio;
			rcu_read_unlock();
		}

		if (preempt)
			return preempt;
	}

	/*
	 * If the inflight context did not trigger the preemption, then maybe
	 * it was the set of queued requests? Pick the highest priority in
	 * the queue (the first active priolist) and see if it deserves to be
	 * running instead of ELSP[0].
	 *
	 * The highest priority request in the queue can not be either
	 * ELSP[0] or ELSP[1] as, thanks again to PI, if it was the same
	 * context, it's priority would not exceed ELSP[0] aka last_prio.
	 */
	return queue_prio(&engine->execlists) > last_prio;
}

__maybe_unused static inline bool
assert_priority_queue(const struct i915_request *prev,
		      const struct i915_request *next)
{
	/*
	 * Without preemption, the prev may refer to the still active element
	 * which we refuse to let go.
	 *
	 * Even with preemption, there are times when we think it is better not
	 * to preempt and leave an ostensibly lower priority request in flight.
	 */
	if (i915_request_is_active(prev))
		return true;

	return rq_prio(prev) >= rq_prio(next);
}

/*
 * The context descriptor encodes various attributes of a context,
 * including its GTT address and some flags. Because it's fairly
 * expensive to calculate, we'll just do it once and cache the result,
 * which remains valid until the context is unpinned.
 *
 * This is what a descriptor looks like, from LSB to MSB::
 *
 *      bits  0-11:    flags, GEN8_CTX_* (cached in ctx->desc_template)
 *      bits 12-31:    LRCA, GTT address of (the HWSP of) this context
 *      bits 32-52:    ctx ID, a globally unique tag (highest bit used by GuC)
 *      bits 53-54:    mbz, reserved for use by hardware
 *      bits 55-63:    group ID, currently unused and set to 0
 *
 * Starting from Gen11, the upper dword of the descriptor has a new format:
 *
 *      bits 32-36:    reserved
 *      bits 37-47:    SW context ID
 *      bits 48:53:    engine instance
 *      bit 54:        mbz, reserved for use by hardware
 *      bits 55-60:    SW counter
 *      bits 61-63:    engine class
 *
 * engine info, SW context ID and SW counter need to form a unique number
 * (Context ID) per lrc.
 */
static u64
lrc_descriptor(struct intel_context *ce, struct intel_engine_cs *engine)
{
	u64 desc;

	desc = INTEL_LEGACY_32B_CONTEXT;
	if (i915_vm_is_4lvl(ce->vm))
		desc = INTEL_LEGACY_64B_CONTEXT;
	desc <<= GEN8_CTX_ADDRESSING_MODE_SHIFT;

	desc |= GEN8_CTX_VALID | GEN8_CTX_PRIVILEGE;
	if (IS_GEN(engine->i915, 8))
		desc |= GEN8_CTX_L3LLC_COHERENT;

	desc |= i915_ggtt_offset(ce->state); /* bits 12-31 */
	/*
	 * The following 32bits are copied into the OA reports (dword 2).
	 * Consider updating oa_get_render_ctx_id in i915_perf.c when changing
	 * anything below.
	 */
	if (INTEL_GEN(engine->i915) >= 11) {
		desc |= (u64)engine->instance << GEN11_ENGINE_INSTANCE_SHIFT;
								/* bits 48-53 */

		desc |= (u64)engine->class << GEN11_ENGINE_CLASS_SHIFT;
								/* bits 61-63 */
	}

	return desc;
}

static inline unsigned int dword_in_page(void *addr)
{
	return offset_in_page(addr) / sizeof(u32);
}

static void set_offsets(u32 *regs,
			const u8 *data,
			const struct intel_engine_cs *engine,
			bool clear)
#define NOP(x) (BIT(7) | (x))
#define LRI(count, flags) ((flags) << 6 | (count) | BUILD_BUG_ON_ZERO(count >= BIT(6)))
#define POSTED BIT(0)
#define REG(x) (((x) >> 2) | BUILD_BUG_ON_ZERO(x >= 0x200))
#define REG16(x) \
	(((x) >> 9) | BIT(7) | BUILD_BUG_ON_ZERO(x >= 0x10000)), \
	(((x) >> 2) & 0x7f)
#define END(x) 0, (x)
{
	const u32 base = engine->mmio_base;

	while (*data) {
		u8 count, flags;

		if (*data & BIT(7)) { /* skip */
			count = *data++ & ~BIT(7);
			if (clear)
				memset32(regs, MI_NOOP, count);
			regs += count;
			continue;
		}

		count = *data & 0x3f;
		flags = *data >> 6;
		data++;

		*regs = MI_LOAD_REGISTER_IMM(count);
		if (flags & POSTED)
			*regs |= MI_LRI_FORCE_POSTED;
		if (INTEL_GEN(engine->i915) >= 11)
			*regs |= MI_LRI_CS_MMIO;
		regs++;

		GEM_BUG_ON(!count);
		do {
			u32 offset = 0;
			u8 v;

			do {
				v = *data++;
				offset <<= 7;
				offset |= v & ~BIT(7);
			} while (v & BIT(7));

			regs[0] = base + (offset << 2);
			if (clear)
				regs[1] = 0;
			regs += 2;
		} while (--count);
	}

	if (clear) {
		u8 count = *++data;

		/* Clear past the tail for HW access */
		GEM_BUG_ON(dword_in_page(regs) > count);
		memset32(regs, MI_NOOP, count - dword_in_page(regs));

		/* Close the batch; used mainly by live_lrc_layout() */
		*regs = MI_BATCH_BUFFER_END;
		if (INTEL_GEN(engine->i915) >= 10)
			*regs |= BIT(0);
	}
}

static const u8 gen8_xcs_offsets[] = {
	NOP(1),
	LRI(11, 0),
	REG16(0x244),
	REG(0x034),
	REG(0x030),
	REG(0x038),
	REG(0x03c),
	REG(0x168),
	REG(0x140),
	REG(0x110),
	REG(0x11c),
	REG(0x114),
	REG(0x118),

	NOP(9),
	LRI(9, 0),
	REG16(0x3a8),
	REG16(0x28c),
	REG16(0x288),
	REG16(0x284),
	REG16(0x280),
	REG16(0x27c),
	REG16(0x278),
	REG16(0x274),
	REG16(0x270),

	NOP(13),
	LRI(2, 0),
	REG16(0x200),
	REG(0x028),

	END(80)
};

static const u8 gen9_xcs_offsets[] = {
	NOP(1),
	LRI(14, POSTED),
	REG16(0x244),
	REG(0x034),
	REG(0x030),
	REG(0x038),
	REG(0x03c),
	REG(0x168),
	REG(0x140),
	REG(0x110),
	REG(0x11c),
	REG(0x114),
	REG(0x118),
	REG(0x1c0),
	REG(0x1c4),
	REG(0x1c8),

	NOP(3),
	LRI(9, POSTED),
	REG16(0x3a8),
	REG16(0x28c),
	REG16(0x288),
	REG16(0x284),
	REG16(0x280),
	REG16(0x27c),
	REG16(0x278),
	REG16(0x274),
	REG16(0x270),

	NOP(13),
	LRI(1, POSTED),
	REG16(0x200),

	NOP(13),
	LRI(44, POSTED),
	REG(0x028),
	REG(0x09c),
	REG(0x0c0),
	REG(0x178),
	REG(0x17c),
	REG16(0x358),
	REG(0x170),
	REG(0x150),
	REG(0x154),
	REG(0x158),
	REG16(0x41c),
	REG16(0x600),
	REG16(0x604),
	REG16(0x608),
	REG16(0x60c),
	REG16(0x610),
	REG16(0x614),
	REG16(0x618),
	REG16(0x61c),
	REG16(0x620),
	REG16(0x624),
	REG16(0x628),
	REG16(0x62c),
	REG16(0x630),
	REG16(0x634),
	REG16(0x638),
	REG16(0x63c),
	REG16(0x640),
	REG16(0x644),
	REG16(0x648),
	REG16(0x64c),
	REG16(0x650),
	REG16(0x654),
	REG16(0x658),
	REG16(0x65c),
	REG16(0x660),
	REG16(0x664),
	REG16(0x668),
	REG16(0x66c),
	REG16(0x670),
	REG16(0x674),
	REG16(0x678),
	REG16(0x67c),
	REG(0x068),

	END(176)
};

static const u8 gen12_xcs_offsets[] = {
	NOP(1),
	LRI(13, POSTED),
	REG16(0x244),
	REG(0x034),
	REG(0x030),
	REG(0x038),
	REG(0x03c),
	REG(0x168),
	REG(0x140),
	REG(0x110),
	REG(0x1c0),
	REG(0x1c4),
	REG(0x1c8),
	REG(0x180),
	REG16(0x2b4),

	NOP(5),
	LRI(9, POSTED),
	REG16(0x3a8),
	REG16(0x28c),
	REG16(0x288),
	REG16(0x284),
	REG16(0x280),
	REG16(0x27c),
	REG16(0x278),
	REG16(0x274),
	REG16(0x270),

	END(80)
};

static const u8 gen8_rcs_offsets[] = {
	NOP(1),
	LRI(14, POSTED),
	REG16(0x244),
	REG(0x034),
	REG(0x030),
	REG(0x038),
	REG(0x03c),
	REG(0x168),
	REG(0x140),
	REG(0x110),
	REG(0x11c),
	REG(0x114),
	REG(0x118),
	REG(0x1c0),
	REG(0x1c4),
	REG(0x1c8),

	NOP(3),
	LRI(9, POSTED),
	REG16(0x3a8),
	REG16(0x28c),
	REG16(0x288),
	REG16(0x284),
	REG16(0x280),
	REG16(0x27c),
	REG16(0x278),
	REG16(0x274),
	REG16(0x270),

	NOP(13),
	LRI(1, 0),
	REG(0x0c8),

	END(80)
};

static const u8 gen9_rcs_offsets[] = {
	NOP(1),
	LRI(14, POSTED),
	REG16(0x244),
	REG(0x34),
	REG(0x30),
	REG(0x38),
	REG(0x3c),
	REG(0x168),
	REG(0x140),
	REG(0x110),
	REG(0x11c),
	REG(0x114),
	REG(0x118),
	REG(0x1c0),
	REG(0x1c4),
	REG(0x1c8),

	NOP(3),
	LRI(9, POSTED),
	REG16(0x3a8),
	REG16(0x28c),
	REG16(0x288),
	REG16(0x284),
	REG16(0x280),
	REG16(0x27c),
	REG16(0x278),
	REG16(0x274),
	REG16(0x270),

	NOP(13),
	LRI(1, 0),
	REG(0xc8),

	NOP(13),
	LRI(44, POSTED),
	REG(0x28),
	REG(0x9c),
	REG(0xc0),
	REG(0x178),
	REG(0x17c),
	REG16(0x358),
	REG(0x170),
	REG(0x150),
	REG(0x154),
	REG(0x158),
	REG16(0x41c),
	REG16(0x600),
	REG16(0x604),
	REG16(0x608),
	REG16(0x60c),
	REG16(0x610),
	REG16(0x614),
	REG16(0x618),
	REG16(0x61c),
	REG16(0x620),
	REG16(0x624),
	REG16(0x628),
	REG16(0x62c),
	REG16(0x630),
	REG16(0x634),
	REG16(0x638),
	REG16(0x63c),
	REG16(0x640),
	REG16(0x644),
	REG16(0x648),
	REG16(0x64c),
	REG16(0x650),
	REG16(0x654),
	REG16(0x658),
	REG16(0x65c),
	REG16(0x660),
	REG16(0x664),
	REG16(0x668),
	REG16(0x66c),
	REG16(0x670),
	REG16(0x674),
	REG16(0x678),
	REG16(0x67c),
	REG(0x68),

	END(176)
};

static const u8 gen11_rcs_offsets[] = {
	NOP(1),
	LRI(15, POSTED),
	REG16(0x244),
	REG(0x034),
	REG(0x030),
	REG(0x038),
	REG(0x03c),
	REG(0x168),
	REG(0x140),
	REG(0x110),
	REG(0x11c),
	REG(0x114),
	REG(0x118),
	REG(0x1c0),
	REG(0x1c4),
	REG(0x1c8),
	REG(0x180),

	NOP(1),
	LRI(9, POSTED),
	REG16(0x3a8),
	REG16(0x28c),
	REG16(0x288),
	REG16(0x284),
	REG16(0x280),
	REG16(0x27c),
	REG16(0x278),
	REG16(0x274),
	REG16(0x270),

	LRI(1, POSTED),
	REG(0x1b0),

	NOP(10),
	LRI(1, 0),
	REG(0x0c8),

	END(80)
};

static const u8 gen12_rcs_offsets[] = {
	NOP(1),
	LRI(13, POSTED),
	REG16(0x244),
	REG(0x034),
	REG(0x030),
	REG(0x038),
	REG(0x03c),
	REG(0x168),
	REG(0x140),
	REG(0x110),
	REG(0x1c0),
	REG(0x1c4),
	REG(0x1c8),
	REG(0x180),
	REG16(0x2b4),

	NOP(5),
	LRI(9, POSTED),
	REG16(0x3a8),
	REG16(0x28c),
	REG16(0x288),
	REG16(0x284),
	REG16(0x280),
	REG16(0x27c),
	REG16(0x278),
	REG16(0x274),
	REG16(0x270),

	LRI(3, POSTED),
	REG(0x1b0),
	REG16(0x5a8),
	REG16(0x5ac),

	NOP(6),
	LRI(1, 0),
	REG(0x0c8),

	END(80)
};

#undef END
#undef REG16
#undef REG
#undef LRI
#undef NOP

static const u8 *reg_offsets(const struct intel_engine_cs *engine)
{
	/*
	 * The gen12+ lists only have the registers we program in the basic
	 * default state. We rely on the context image using relative
	 * addressing to automatic fixup the register state between the
	 * physical engines for virtual engine.
	 */
	GEM_BUG_ON(INTEL_GEN(engine->i915) >= 12 &&
		   !intel_engine_has_relative_mmio(engine));

	if (engine->class == RENDER_CLASS) {
		if (INTEL_GEN(engine->i915) >= 12)
			return gen12_rcs_offsets;
		else if (INTEL_GEN(engine->i915) >= 11)
			return gen11_rcs_offsets;
		else if (INTEL_GEN(engine->i915) >= 9)
			return gen9_rcs_offsets;
		else
			return gen8_rcs_offsets;
	} else {
		if (INTEL_GEN(engine->i915) >= 12)
			return gen12_xcs_offsets;
		else if (INTEL_GEN(engine->i915) >= 9)
			return gen9_xcs_offsets;
		else
			return gen8_xcs_offsets;
	}
}

static struct i915_request *
__unwind_incomplete_requests(struct intel_engine_cs *engine)
{
	struct i915_request *rq, *rn, *active = NULL;
	struct list_head *uninitialized_var(pl);
	int prio = I915_PRIORITY_INVALID;

	lockdep_assert_held(&engine->active.lock);

	list_for_each_entry_safe_reverse(rq, rn,
					 &engine->active.requests,
					 sched.link) {
		if (i915_request_completed(rq))
			continue; /* XXX */

		__i915_request_unsubmit(rq);

		/*
		 * Push the request back into the queue for later resubmission.
		 * If this request is not native to this physical engine (i.e.
		 * it came from a virtual source), push it back onto the virtual
		 * engine so that it can be moved across onto another physical
		 * engine as load dictates.
		 */
		if (likely(rq->execution_mask == engine->mask)) {
			GEM_BUG_ON(rq_prio(rq) == I915_PRIORITY_INVALID);
			if (rq_prio(rq) != prio) {
				prio = rq_prio(rq);
				pl = i915_sched_lookup_priolist(engine, prio);
			}
			GEM_BUG_ON(RB_EMPTY_ROOT(&engine->execlists.queue.rb_root));

			list_move(&rq->sched.link, pl);
			set_bit(I915_FENCE_FLAG_PQUEUE, &rq->fence.flags);

			active = rq;
		} else {
			struct intel_engine_cs *owner = rq->context->engine;

			/*
			 * Decouple the virtual breadcrumb before moving it
			 * back to the virtual engine -- we don't want the
			 * request to complete in the background and try
			 * and cancel the breadcrumb on the virtual engine
			 * (instead of the old engine where it is linked)!
			 */
			if (test_bit(DMA_FENCE_FLAG_ENABLE_SIGNAL_BIT,
				     &rq->fence.flags)) {
				spin_lock_nested(&rq->lock,
						 SINGLE_DEPTH_NESTING);
				i915_request_cancel_breadcrumb(rq);
				spin_unlock(&rq->lock);
			}
			rq->engine = owner;
			owner->submit_request(rq);
			active = NULL;
		}
	}

	return active;
}

struct i915_request *
execlists_unwind_incomplete_requests(struct intel_engine_execlists *execlists)
{
	struct intel_engine_cs *engine =
		container_of(execlists, typeof(*engine), execlists);

	return __unwind_incomplete_requests(engine);
}

static inline void
execlists_context_status_change(struct i915_request *rq, unsigned long status)
{
	/*
	 * Only used when GVT-g is enabled now. When GVT-g is disabled,
	 * The compiler should eliminate this function as dead-code.
	 */
	if (!IS_ENABLED(CONFIG_DRM_I915_GVT))
		return;

	atomic_notifier_call_chain(&rq->engine->context_status_notifier,
				   status, rq);
}

static void intel_engine_context_in(struct intel_engine_cs *engine)
{
	unsigned long flags;

	if (READ_ONCE(engine->stats.enabled) == 0)
		return;

	write_seqlock_irqsave(&engine->stats.lock, flags);

	if (engine->stats.enabled > 0) {
		if (engine->stats.active++ == 0)
			engine->stats.start = ktime_get();
		GEM_BUG_ON(engine->stats.active == 0);
	}

	write_sequnlock_irqrestore(&engine->stats.lock, flags);
}

static void intel_engine_context_out(struct intel_engine_cs *engine)
{
	unsigned long flags;

	if (READ_ONCE(engine->stats.enabled) == 0)
		return;

	write_seqlock_irqsave(&engine->stats.lock, flags);

	if (engine->stats.enabled > 0) {
		ktime_t last;

		if (engine->stats.active && --engine->stats.active == 0) {
			/*
			 * Decrement the active context count and in case GPU
			 * is now idle add up to the running total.
			 */
			last = ktime_sub(ktime_get(), engine->stats.start);

			engine->stats.total = ktime_add(engine->stats.total,
							last);
		} else if (engine->stats.active == 0) {
			/*
			 * After turning on engine stats, context out might be
			 * the first event in which case we account from the
			 * time stats gathering was turned on.
			 */
			last = ktime_sub(ktime_get(), engine->stats.enabled_at);

			engine->stats.total = ktime_add(engine->stats.total,
							last);
		}
	}

	write_sequnlock_irqrestore(&engine->stats.lock, flags);
}

static int lrc_ring_mi_mode(const struct intel_engine_cs *engine)
{
	if (INTEL_GEN(engine->i915) >= 12)
		return 0x60;
	else if (INTEL_GEN(engine->i915) >= 9)
		return 0x54;
	else if (engine->class == RENDER_CLASS)
		return 0x58;
	else
		return -1;
}

static void
execlists_check_context(const struct intel_context *ce,
			const struct intel_engine_cs *engine)
{
	const struct intel_ring *ring = ce->ring;
	u32 *regs = ce->lrc_reg_state;
	bool valid = true;
	int x;

	if (regs[CTX_RING_START] != i915_ggtt_offset(ring->vma)) {
		pr_err("%s: context submitted with incorrect RING_START [%08x], expected %08x\n",
		       engine->name,
		       regs[CTX_RING_START],
		       i915_ggtt_offset(ring->vma));
		regs[CTX_RING_START] = i915_ggtt_offset(ring->vma);
		valid = false;
	}

	if ((regs[CTX_RING_CTL] & ~(RING_WAIT | RING_WAIT_SEMAPHORE)) !=
	    (RING_CTL_SIZE(ring->size) | RING_VALID)) {
		pr_err("%s: context submitted with incorrect RING_CTL [%08x], expected %08x\n",
		       engine->name,
		       regs[CTX_RING_CTL],
		       (u32)(RING_CTL_SIZE(ring->size) | RING_VALID));
		regs[CTX_RING_CTL] = RING_CTL_SIZE(ring->size) | RING_VALID;
		valid = false;
	}

	x = lrc_ring_mi_mode(engine);
	if (x != -1 && regs[x + 1] & (regs[x + 1] >> 16) & STOP_RING) {
		pr_err("%s: context submitted with STOP_RING [%08x] in RING_MI_MODE\n",
		       engine->name, regs[x + 1]);
		regs[x + 1] &= ~STOP_RING;
		regs[x + 1] |= STOP_RING << 16;
		valid = false;
	}

	WARN_ONCE(!valid, "Invalid lrc state found before submission\n");
}

static void restore_default_state(struct intel_context *ce,
				  struct intel_engine_cs *engine)
{
	u32 *regs = ce->lrc_reg_state;

	if (engine->pinned_default_state)
		memcpy(regs, /* skip restoring the vanilla PPHWSP */
		       engine->pinned_default_state + LRC_STATE_PN * PAGE_SIZE,
		       engine->context_size - PAGE_SIZE);

	execlists_init_reg_state(regs, ce, engine, ce->ring, false);
}

static void reset_active(struct i915_request *rq,
			 struct intel_engine_cs *engine)
{
	struct intel_context * const ce = rq->context;
	u32 head;

	/*
	 * The executing context has been cancelled. We want to prevent
	 * further execution along this context and propagate the error on
	 * to anything depending on its results.
	 *
	 * In __i915_request_submit(), we apply the -EIO and remove the
	 * requests' payloads for any banned requests. But first, we must
	 * rewind the context back to the start of the incomplete request so
	 * that we do not jump back into the middle of the batch.
	 *
	 * We preserve the breadcrumbs and semaphores of the incomplete
	 * requests so that inter-timeline dependencies (i.e other timelines)
	 * remain correctly ordered. And we defer to __i915_request_submit()
	 * so that all asynchronous waits are correctly handled.
	 */
	ENGINE_TRACE(engine, "{ rq=%llx:%lld }\n",
		     rq->fence.context, rq->fence.seqno);

	/* On resubmission of the active request, payload will be scrubbed */
	if (i915_request_completed(rq))
		head = rq->tail;
	else
		head = active_request(ce->timeline, rq)->head;
	head = intel_ring_wrap(ce->ring, head);

	/* Scrub the context image to prevent replaying the previous batch */
	restore_default_state(ce, engine);
	__execlists_update_reg_state(ce, engine, head);

	/* We've switched away, so this should be a no-op, but intent matters */
	ce->lrc_desc |= CTX_DESC_FORCE_RESTORE;
}

static inline struct intel_engine_cs *
__execlists_schedule_in(struct i915_request *rq)
{
	struct intel_engine_cs * const engine = rq->engine;
	struct intel_context * const ce = rq->context;

	intel_context_get(ce);

	if (unlikely(intel_context_is_banned(ce)))
		reset_active(rq, engine);

	if (IS_ENABLED(CONFIG_DRM_I915_DEBUG_GEM))
		execlists_check_context(ce, engine);

	if (ce->tag) {
		/* Use a fixed tag for OA and friends */
		ce->lrc_desc |= (u64)ce->tag << 32;
	} else {
		/* We don't need a strict matching tag, just different values */
		ce->lrc_desc &= ~GENMASK_ULL(47, 37);
		ce->lrc_desc |=
			(u64)(++engine->context_tag % NUM_CONTEXT_TAG) <<
			GEN11_SW_CTX_ID_SHIFT;
		BUILD_BUG_ON(NUM_CONTEXT_TAG > GEN12_MAX_CONTEXT_HW_ID);
	}

	__intel_gt_pm_get(engine->gt);
	execlists_context_status_change(rq, INTEL_CONTEXT_SCHEDULE_IN);
	intel_engine_context_in(engine);

	return engine;
}

static inline struct i915_request *
execlists_schedule_in(struct i915_request *rq, int idx)
{
	struct intel_context * const ce = rq->context;
	struct intel_engine_cs *old;

	GEM_BUG_ON(!intel_engine_pm_is_awake(rq->engine));
	trace_i915_request_in(rq, idx);

	old = READ_ONCE(ce->inflight);
	do {
		if (!old) {
			WRITE_ONCE(ce->inflight, __execlists_schedule_in(rq));
			break;
		}
	} while (!try_cmpxchg(&ce->inflight, &old, ptr_inc(old)));

	GEM_BUG_ON(intel_context_inflight(ce) != rq->engine);
	return i915_request_get(rq);
}

static void kick_siblings(struct i915_request *rq, struct intel_context *ce)
{
	struct virtual_engine *ve = container_of(ce, typeof(*ve), context);
	struct i915_request *next = READ_ONCE(ve->request);

	if (next && next->execution_mask & ~rq->execution_mask)
		tasklet_schedule(&ve->base.execlists.tasklet);
}

static inline void
__execlists_schedule_out(struct i915_request *rq,
			 struct intel_engine_cs * const engine)
{
	struct intel_context * const ce = rq->context;

	/*
	 * NB process_csb() is not under the engine->active.lock and hence
	 * schedule_out can race with schedule_in meaning that we should
	 * refrain from doing non-trivial work here.
	 */

	/*
	 * If we have just completed this context, the engine may now be
	 * idle and we want to re-enter powersaving.
	 */
	if (list_is_last(&rq->link, &ce->timeline->requests) &&
	    i915_request_completed(rq))
		intel_engine_add_retire(engine, ce->timeline);

	intel_engine_context_out(engine);
	execlists_context_status_change(rq, INTEL_CONTEXT_SCHEDULE_OUT);
	intel_gt_pm_put_async(engine->gt);

	/*
	 * If this is part of a virtual engine, its next request may
	 * have been blocked waiting for access to the active context.
	 * We have to kick all the siblings again in case we need to
	 * switch (e.g. the next request is not runnable on this
	 * engine). Hopefully, we will already have submitted the next
	 * request before the tasklet runs and do not need to rebuild
	 * each virtual tree and kick everyone again.
	 */
	if (ce->engine != engine)
		kick_siblings(rq, ce);

	intel_context_put(ce);
}

static inline void
execlists_schedule_out(struct i915_request *rq)
{
	struct intel_context * const ce = rq->context;
	struct intel_engine_cs *cur, *old;

	trace_i915_request_out(rq);

	old = READ_ONCE(ce->inflight);
	do
		cur = ptr_unmask_bits(old, 2) ? ptr_dec(old) : NULL;
	while (!try_cmpxchg(&ce->inflight, &old, cur));
	if (!cur)
		__execlists_schedule_out(rq, old);

	i915_request_put(rq);
}

static u64 execlists_update_context(struct i915_request *rq)
{
	struct intel_context *ce = rq->context;
	u64 desc = ce->lrc_desc;
	u32 tail, prev;

	/*
	 * WaIdleLiteRestore:bdw,skl
	 *
	 * We should never submit the context with the same RING_TAIL twice
	 * just in case we submit an empty ring, which confuses the HW.
	 *
	 * We append a couple of NOOPs (gen8_emit_wa_tail) after the end of
	 * the normal request to be able to always advance the RING_TAIL on
	 * subsequent resubmissions (for lite restore). Should that fail us,
	 * and we try and submit the same tail again, force the context
	 * reload.
	 *
	 * If we need to return to a preempted context, we need to skip the
	 * lite-restore and force it to reload the RING_TAIL. Otherwise, the
	 * HW has a tendency to ignore us rewinding the TAIL to the end of
	 * an earlier request.
	 */
	tail = intel_ring_set_tail(rq->ring, rq->tail);
	prev = ce->lrc_reg_state[CTX_RING_TAIL];
	if (unlikely(intel_ring_direction(rq->ring, tail, prev) <= 0))
		desc |= CTX_DESC_FORCE_RESTORE;
	ce->lrc_reg_state[CTX_RING_TAIL] = tail;
	rq->tail = rq->wa_tail;

	/*
	 * Make sure the context image is complete before we submit it to HW.
	 *
	 * Ostensibly, writes (including the WCB) should be flushed prior to
	 * an uncached write such as our mmio register access, the empirical
	 * evidence (esp. on Braswell) suggests that the WC write into memory
	 * may not be visible to the HW prior to the completion of the UC
	 * register write and that we may begin execution from the context
	 * before its image is complete leading to invalid PD chasing.
	 */
	wmb();

	ce->lrc_desc &= ~CTX_DESC_FORCE_RESTORE;
	return desc;
}

static inline void write_desc(struct intel_engine_execlists *execlists, u64 desc, u32 port)
{
	if (execlists->ctrl_reg) {
		writel(lower_32_bits(desc), execlists->submit_reg + port * 2);
		writel(upper_32_bits(desc), execlists->submit_reg + port * 2 + 1);
	} else {
		writel(upper_32_bits(desc), execlists->submit_reg);
		writel(lower_32_bits(desc), execlists->submit_reg);
	}
}

static __maybe_unused void
trace_ports(const struct intel_engine_execlists *execlists,
	    const char *msg,
	    struct i915_request * const *ports)
{
	const struct intel_engine_cs *engine =
		container_of(execlists, typeof(*engine), execlists);

	if (!ports[0])
		return;

	ENGINE_TRACE(engine, "%s { %llx:%lld%s, %llx:%lld }\n", msg,
		     ports[0]->fence.context,
		     ports[0]->fence.seqno,
		     i915_request_completed(ports[0]) ? "!" :
		     i915_request_started(ports[0]) ? "*" :
		     "",
		     ports[1] ? ports[1]->fence.context : 0,
		     ports[1] ? ports[1]->fence.seqno : 0);
}

static __maybe_unused bool
assert_pending_valid(const struct intel_engine_execlists *execlists,
		     const char *msg)
{
	struct i915_request * const *port, *rq;
	struct intel_context *ce = NULL;

	trace_ports(execlists, msg, execlists->pending);

	if (!execlists->pending[0]) {
		GEM_TRACE_ERR("Nothing pending for promotion!\n");
		return false;
	}

	if (execlists->pending[execlists_num_ports(execlists)]) {
		GEM_TRACE_ERR("Excess pending[%d] for promotion!\n",
			      execlists_num_ports(execlists));
		return false;
	}

	for (port = execlists->pending; (rq = *port); port++) {
		unsigned long flags;
		bool ok = true;

		GEM_BUG_ON(!kref_read(&rq->fence.refcount));
		GEM_BUG_ON(!i915_request_is_active(rq));

		if (ce == rq->context) {
			GEM_TRACE_ERR("Dup context:%llx in pending[%zd]\n",
				      ce->timeline->fence_context,
				      port - execlists->pending);
			return false;
		}
		ce = rq->context;

		/* Hold tightly onto the lock to prevent concurrent retires! */
		if (!spin_trylock_irqsave(&rq->lock, flags))
			continue;

		if (i915_request_completed(rq))
			goto unlock;

		if (i915_active_is_idle(&ce->active) &&
		    !intel_context_is_barrier(ce)) {
			GEM_TRACE_ERR("Inactive context:%llx in pending[%zd]\n",
				      ce->timeline->fence_context,
				      port - execlists->pending);
			ok = false;
			goto unlock;
		}

		if (!i915_vma_is_pinned(ce->state)) {
			GEM_TRACE_ERR("Unpinned context:%llx in pending[%zd]\n",
				      ce->timeline->fence_context,
				      port - execlists->pending);
			ok = false;
			goto unlock;
		}

		if (!i915_vma_is_pinned(ce->ring->vma)) {
			GEM_TRACE_ERR("Unpinned ring:%llx in pending[%zd]\n",
				      ce->timeline->fence_context,
				      port - execlists->pending);
			ok = false;
			goto unlock;
		}

unlock:
		spin_unlock_irqrestore(&rq->lock, flags);
		if (!ok)
			return false;
	}

	return ce;
}

static void execlists_submit_ports(struct intel_engine_cs *engine)
{
	struct intel_engine_execlists *execlists = &engine->execlists;
	unsigned int n;

	GEM_BUG_ON(!assert_pending_valid(execlists, "submit"));

	/*
	 * We can skip acquiring intel_runtime_pm_get() here as it was taken
	 * on our behalf by the request (see i915_gem_mark_busy()) and it will
	 * not be relinquished until the device is idle (see
	 * i915_gem_idle_work_handler()). As a precaution, we make sure
	 * that all ELSP are drained i.e. we have processed the CSB,
	 * before allowing ourselves to idle and calling intel_runtime_pm_put().
	 */
	GEM_BUG_ON(!intel_engine_pm_is_awake(engine));

	/*
	 * ELSQ note: the submit queue is not cleared after being submitted
	 * to the HW so we need to make sure we always clean it up. This is
	 * currently ensured by the fact that we always write the same number
	 * of elsq entries, keep this in mind before changing the loop below.
	 */
	for (n = execlists_num_ports(execlists); n--; ) {
		struct i915_request *rq = execlists->pending[n];

		write_desc(execlists,
			   rq ? execlists_update_context(rq) : 0,
			   n);
	}

	/* we need to manually load the submit queue */
	if (execlists->ctrl_reg)
		writel(EL_CTRL_LOAD, execlists->ctrl_reg);
}

static bool ctx_single_port_submission(const struct intel_context *ce)
{
	return (IS_ENABLED(CONFIG_DRM_I915_GVT) &&
		intel_context_force_single_submission(ce));
}

static bool can_merge_ctx(const struct intel_context *prev,
			  const struct intel_context *next)
{
	if (prev != next)
		return false;

	if (ctx_single_port_submission(prev))
		return false;

	return true;
}

static bool can_merge_rq(const struct i915_request *prev,
			 const struct i915_request *next)
{
	GEM_BUG_ON(prev == next);
	GEM_BUG_ON(!assert_priority_queue(prev, next));

	/*
	 * We do not submit known completed requests. Therefore if the next
	 * request is already completed, we can pretend to merge it in
	 * with the previous context (and we will skip updating the ELSP
	 * and tracking). Thus hopefully keeping the ELSP full with active
	 * contexts, despite the best efforts of preempt-to-busy to confuse
	 * us.
	 */
	if (i915_request_completed(next))
		return true;

	if (unlikely((prev->fence.flags ^ next->fence.flags) &
		     (BIT(I915_FENCE_FLAG_NOPREEMPT) |
		      BIT(I915_FENCE_FLAG_SENTINEL))))
		return false;

	if (!can_merge_ctx(prev->context, next->context))
		return false;

	return true;
}

static void virtual_update_register_offsets(u32 *regs,
					    struct intel_engine_cs *engine)
{
	set_offsets(regs, reg_offsets(engine), engine, false);
}

static bool virtual_matches(const struct virtual_engine *ve,
			    const struct i915_request *rq,
			    const struct intel_engine_cs *engine)
{
	const struct intel_engine_cs *inflight;

	if (!(rq->execution_mask & engine->mask)) /* We peeked too soon! */
		return false;

	/*
	 * We track when the HW has completed saving the context image
	 * (i.e. when we have seen the final CS event switching out of
	 * the context) and must not overwrite the context image before
	 * then. This restricts us to only using the active engine
	 * while the previous virtualized request is inflight (so
	 * we reuse the register offsets). This is a very small
	 * hystersis on the greedy seelction algorithm.
	 */
	inflight = intel_context_inflight(&ve->context);
	if (inflight && inflight != engine)
		return false;

	return true;
}

static void virtual_xfer_breadcrumbs(struct virtual_engine *ve,
				     struct intel_engine_cs *engine)
{
	struct intel_engine_cs *old = ve->siblings[0];

	/* All unattached (rq->engine == old) must already be completed */

	spin_lock(&old->breadcrumbs.irq_lock);
	if (!list_empty(&ve->context.signal_link)) {
		list_move_tail(&ve->context.signal_link,
			       &engine->breadcrumbs.signalers);
		intel_engine_signal_breadcrumbs(engine);
	}
	spin_unlock(&old->breadcrumbs.irq_lock);
}

static struct i915_request *
last_active(const struct intel_engine_execlists *execlists)
{
	struct i915_request * const *last = READ_ONCE(execlists->active);

	while (*last && i915_request_completed(*last))
		last++;

	return *last;
}

#define for_each_waiter(p__, rq__) \
	list_for_each_entry_lockless(p__, \
				     &(rq__)->sched.waiters_list, \
				     wait_link)

static void defer_request(struct i915_request *rq, struct list_head * const pl)
{
	LIST_HEAD(list);

	/*
	 * We want to move the interrupted request to the back of
	 * the round-robin list (i.e. its priority level), but
	 * in doing so, we must then move all requests that were in
	 * flight and were waiting for the interrupted request to
	 * be run after it again.
	 */
	do {
		struct i915_dependency *p;

		GEM_BUG_ON(i915_request_is_active(rq));
		list_move_tail(&rq->sched.link, pl);

		for_each_waiter(p, rq) {
			struct i915_request *w =
				container_of(p->waiter, typeof(*w), sched);

			/* Leave semaphores spinning on the other engines */
			if (w->engine != rq->engine)
				continue;

			/* No waiter should start before its signaler */
			GEM_BUG_ON(i915_request_started(w) &&
				   !i915_request_completed(rq));

			GEM_BUG_ON(i915_request_is_active(w));
			if (!i915_request_is_ready(w))
				continue;

			if (rq_prio(w) < rq_prio(rq))
				continue;

			GEM_BUG_ON(rq_prio(w) > rq_prio(rq));
			list_move_tail(&w->sched.link, &list);
		}

		rq = list_first_entry_or_null(&list, typeof(*rq), sched.link);
	} while (rq);
}

static void defer_active(struct intel_engine_cs *engine)
{
	struct i915_request *rq;

	rq = __unwind_incomplete_requests(engine);
	if (!rq)
		return;

	defer_request(rq, i915_sched_lookup_priolist(engine, rq_prio(rq)));
}

static bool
need_timeslice(struct intel_engine_cs *engine, const struct i915_request *rq)
{
	int hint;

	if (!intel_engine_has_timeslices(engine))
		return false;

	hint = engine->execlists.queue_priority_hint;
	if (!list_is_last(&rq->sched.link, &engine->active.requests))
		hint = max(hint, rq_prio(list_next_entry(rq, sched.link)));

	return hint >= effective_prio(rq);
}

static int
switch_prio(struct intel_engine_cs *engine, const struct i915_request *rq)
{
	if (list_is_last(&rq->sched.link, &engine->active.requests))
		return INT_MIN;

	return rq_prio(list_next_entry(rq, sched.link));
}

static inline unsigned long
timeslice(const struct intel_engine_cs *engine)
{
	return READ_ONCE(engine->props.timeslice_duration_ms);
}

static unsigned long
active_timeslice(const struct intel_engine_cs *engine)
{
	const struct i915_request *rq = *engine->execlists.active;

	if (!rq || i915_request_completed(rq))
		return 0;

	if (engine->execlists.switch_priority_hint < effective_prio(rq))
		return 0;

	return timeslice(engine);
}

static void set_timeslice(struct intel_engine_cs *engine)
{
	if (!intel_engine_has_timeslices(engine))
		return;

	set_timer_ms(&engine->execlists.timer, active_timeslice(engine));
}

static void start_timeslice(struct intel_engine_cs *engine)
{
	struct intel_engine_execlists *execlists = &engine->execlists;

	execlists->switch_priority_hint = execlists->queue_priority_hint;

	if (timer_pending(&execlists->timer))
		return;

	set_timer_ms(&execlists->timer, timeslice(engine));
}

static void record_preemption(struct intel_engine_execlists *execlists)
{
	(void)I915_SELFTEST_ONLY(execlists->preempt_hang.count++);
}

static unsigned long active_preempt_timeout(struct intel_engine_cs *engine)
{
	struct i915_request *rq;

	rq = last_active(&engine->execlists);
	if (!rq)
		return 0;

	/* Force a fast reset for terminated contexts (ignoring sysfs!) */
	if (unlikely(intel_context_is_banned(rq->context)))
		return 1;

	return READ_ONCE(engine->props.preempt_timeout_ms);
}

static void set_preempt_timeout(struct intel_engine_cs *engine)
{
	if (!intel_engine_has_preempt_reset(engine))
		return;

	set_timer_ms(&engine->execlists.preempt,
		     active_preempt_timeout(engine));
}

static inline void clear_ports(struct i915_request **ports, int count)
{
	memset_p((void **)ports, NULL, count);
}

static void execlists_dequeue(struct intel_engine_cs *engine)
{
	struct intel_engine_execlists * const execlists = &engine->execlists;
	struct i915_request **port = execlists->pending;
	struct i915_request ** const last_port = port + execlists->port_mask;
	struct i915_request *last;
	struct rb_node *rb;
	bool submit = false;

	/*
	 * Hardware submission is through 2 ports. Conceptually each port
	 * has a (RING_START, RING_HEAD, RING_TAIL) tuple. RING_START is
	 * static for a context, and unique to each, so we only execute
	 * requests belonging to a single context from each ring. RING_HEAD
	 * is maintained by the CS in the context image, it marks the place
	 * where it got up to last time, and through RING_TAIL we tell the CS
	 * where we want to execute up to this time.
	 *
	 * In this list the requests are in order of execution. Consecutive
	 * requests from the same context are adjacent in the ringbuffer. We
	 * can combine these requests into a single RING_TAIL update:
	 *
	 *              RING_HEAD...req1...req2
	 *                                    ^- RING_TAIL
	 * since to execute req2 the CS must first execute req1.
	 *
	 * Our goal then is to point each port to the end of a consecutive
	 * sequence of requests as being the most optimal (fewest wake ups
	 * and context switches) submission.
	 */

	for (rb = rb_first_cached(&execlists->virtual); rb; ) {
		struct virtual_engine *ve =
			rb_entry(rb, typeof(*ve), nodes[engine->id].rb);
		struct i915_request *rq = READ_ONCE(ve->request);

		if (!rq) { /* lazily cleanup after another engine handled rq */
			rb_erase_cached(rb, &execlists->virtual);
			RB_CLEAR_NODE(rb);
			rb = rb_first_cached(&execlists->virtual);
			continue;
		}

		if (!virtual_matches(ve, rq, engine)) {
			rb = rb_next(rb);
			continue;
		}

		break;
	}

	/*
	 * If the queue is higher priority than the last
	 * request in the currently active context, submit afresh.
	 * We will resubmit again afterwards in case we need to split
	 * the active context to interject the preemption request,
	 * i.e. we will retrigger preemption following the ack in case
	 * of trouble.
	 */
	last = last_active(execlists);
	if (last) {
		if (need_preempt(engine, last, rb)) {
			ENGINE_TRACE(engine,
				     "preempting last=%llx:%lld, prio=%d, hint=%d\n",
				     last->fence.context,
				     last->fence.seqno,
				     last->sched.attr.priority,
				     execlists->queue_priority_hint);
			record_preemption(execlists);

			/*
			 * Don't let the RING_HEAD advance past the breadcrumb
			 * as we unwind (and until we resubmit) so that we do
			 * not accidentally tell it to go backwards.
			 */
			ring_set_paused(engine, 1);

			/*
			 * Note that we have not stopped the GPU at this point,
			 * so we are unwinding the incomplete requests as they
			 * remain inflight and so by the time we do complete
			 * the preemption, some of the unwound requests may
			 * complete!
			 */
			__unwind_incomplete_requests(engine);

			last = NULL;
		} else if (need_timeslice(engine, last) &&
			   timer_expired(&engine->execlists.timer)) {
			ENGINE_TRACE(engine,
				     "expired last=%llx:%lld, prio=%d, hint=%d\n",
				     last->fence.context,
				     last->fence.seqno,
				     last->sched.attr.priority,
				     execlists->queue_priority_hint);

			ring_set_paused(engine, 1);
			defer_active(engine);

			/*
			 * Unlike for preemption, if we rewind and continue
			 * executing the same context as previously active,
			 * the order of execution will remain the same and
			 * the tail will only advance. We do not need to
			 * force a full context restore, as a lite-restore
			 * is sufficient to resample the monotonic TAIL.
			 *
			 * If we switch to any other context, similarly we
			 * will not rewind TAIL of current context, and
			 * normal save/restore will preserve state and allow
			 * us to later continue executing the same request.
			 */
			last = NULL;
		} else {
			/*
			 * Otherwise if we already have a request pending
			 * for execution after the current one, we can
			 * just wait until the next CS event before
			 * queuing more. In either case we will force a
			 * lite-restore preemption event, but if we wait
			 * we hopefully coalesce several updates into a single
			 * submission.
			 */
			if (!list_is_last(&last->sched.link,
					  &engine->active.requests)) {
				/*
				 * Even if ELSP[1] is occupied and not worthy
				 * of timeslices, our queue might be.
				 */
				start_timeslice(engine);
				return;
			}
		}
	}

	while (rb) { /* XXX virtual is always taking precedence */
		struct virtual_engine *ve =
			rb_entry(rb, typeof(*ve), nodes[engine->id].rb);
		struct i915_request *rq;

		spin_lock(&ve->base.active.lock);

		rq = ve->request;
		if (unlikely(!rq)) { /* lost the race to a sibling */
			spin_unlock(&ve->base.active.lock);
			rb_erase_cached(rb, &execlists->virtual);
			RB_CLEAR_NODE(rb);
			rb = rb_first_cached(&execlists->virtual);
			continue;
		}

		GEM_BUG_ON(rq != ve->request);
		GEM_BUG_ON(rq->engine != &ve->base);
		GEM_BUG_ON(rq->context != &ve->context);

		if (rq_prio(rq) >= queue_prio(execlists)) {
			if (!virtual_matches(ve, rq, engine)) {
				spin_unlock(&ve->base.active.lock);
				rb = rb_next(rb);
				continue;
			}

			if (last && !can_merge_rq(last, rq)) {
				spin_unlock(&ve->base.active.lock);
				start_timeslice(engine);
				return; /* leave this for another sibling */
			}

			ENGINE_TRACE(engine,
				     "virtual rq=%llx:%lld%s, new engine? %s\n",
				     rq->fence.context,
				     rq->fence.seqno,
				     i915_request_completed(rq) ? "!" :
				     i915_request_started(rq) ? "*" :
				     "",
				     yesno(engine != ve->siblings[0]));

			ve->request = NULL;
			ve->base.execlists.queue_priority_hint = INT_MIN;
			rb_erase_cached(rb, &execlists->virtual);
			RB_CLEAR_NODE(rb);

			GEM_BUG_ON(!(rq->execution_mask & engine->mask));
			rq->engine = engine;

			if (engine != ve->siblings[0]) {
				u32 *regs = ve->context.lrc_reg_state;
				unsigned int n;

				GEM_BUG_ON(READ_ONCE(ve->context.inflight));

				if (!intel_engine_has_relative_mmio(engine))
					virtual_update_register_offsets(regs,
									engine);

				if (!list_empty(&ve->context.signals))
					virtual_xfer_breadcrumbs(ve, engine);

				/*
				 * Move the bound engine to the top of the list
				 * for future execution. We then kick this
				 * tasklet first before checking others, so that
				 * we preferentially reuse this set of bound
				 * registers.
				 */
				for (n = 1; n < ve->num_siblings; n++) {
					if (ve->siblings[n] == engine) {
						swap(ve->siblings[n],
						     ve->siblings[0]);
						break;
					}
				}

				GEM_BUG_ON(ve->siblings[0] != engine);
			}

			if (__i915_request_submit(rq)) {
				submit = true;
				last = rq;
			}
			i915_request_put(rq);

			/*
			 * Hmm, we have a bunch of virtual engine requests,
			 * but the first one was already completed (thanks
			 * preempt-to-busy!). Keep looking at the veng queue
			 * until we have no more relevant requests (i.e.
			 * the normal submit queue has higher priority).
			 */
			if (!submit) {
				spin_unlock(&ve->base.active.lock);
				rb = rb_first_cached(&execlists->virtual);
				continue;
			}
		}

		spin_unlock(&ve->base.active.lock);
		break;
	}

	while ((rb = rb_first_cached(&execlists->queue))) {
		struct i915_priolist *p = to_priolist(rb);
		struct i915_request *rq, *rn;
		int i;

		priolist_for_each_request_consume(rq, rn, p, i) {
			bool merge = true;

			/*
			 * Can we combine this request with the current port?
			 * It has to be the same context/ringbuffer and not
			 * have any exceptions (e.g. GVT saying never to
			 * combine contexts).
			 *
			 * If we can combine the requests, we can execute both
			 * by updating the RING_TAIL to point to the end of the
			 * second request, and so we never need to tell the
			 * hardware about the first.
			 */
			if (last && !can_merge_rq(last, rq)) {
				/*
				 * If we are on the second port and cannot
				 * combine this request with the last, then we
				 * are done.
				 */
				if (port == last_port)
					goto done;

				/*
				 * We must not populate both ELSP[] with the
				 * same LRCA, i.e. we must submit 2 different
				 * contexts if we submit 2 ELSP.
				 */
				if (last->context == rq->context)
					goto done;

				if (i915_request_has_sentinel(last))
					goto done;

				/*
				 * If GVT overrides us we only ever submit
				 * port[0], leaving port[1] empty. Note that we
				 * also have to be careful that we don't queue
				 * the same context (even though a different
				 * request) to the second port.
				 */
				if (ctx_single_port_submission(last->context) ||
				    ctx_single_port_submission(rq->context))
					goto done;

				merge = false;
			}

			if (__i915_request_submit(rq)) {
				if (!merge) {
					*port = execlists_schedule_in(last, port - execlists->pending);
					port++;
					last = NULL;
				}

				GEM_BUG_ON(last &&
					   !can_merge_ctx(last->context,
							  rq->context));

				submit = true;
				last = rq;
			}
		}

		rb_erase_cached(&p->node, &execlists->queue);
		i915_priolist_free(p);
	}

done:
	/*
	 * Here be a bit of magic! Or sleight-of-hand, whichever you prefer.
	 *
	 * We choose the priority hint such that if we add a request of greater
	 * priority than this, we kick the submission tasklet to decide on
	 * the right order of submitting the requests to hardware. We must
	 * also be prepared to reorder requests as they are in-flight on the
	 * HW. We derive the priority hint then as the first "hole" in
	 * the HW submission ports and if there are no available slots,
	 * the priority of the lowest executing request, i.e. last.
	 *
	 * When we do receive a higher priority request ready to run from the
	 * user, see queue_request(), the priority hint is bumped to that
	 * request triggering preemption on the next dequeue (or subsequent
	 * interrupt for secondary ports).
	 */
	execlists->queue_priority_hint = queue_prio(execlists);

	if (submit) {
		*port = execlists_schedule_in(last, port - execlists->pending);
		execlists->switch_priority_hint =
			switch_prio(engine, *execlists->pending);

		/*
		 * Skip if we ended up with exactly the same set of requests,
		 * e.g. trying to timeslice a pair of ordered contexts
		 */
		if (!memcmp(execlists->active, execlists->pending,
			    (port - execlists->pending + 1) * sizeof(*port))) {
			do
				execlists_schedule_out(fetch_and_zero(port));
			while (port-- != execlists->pending);

			goto skip_submit;
		}
		clear_ports(port + 1, last_port - port);

		execlists_submit_ports(engine);
		set_preempt_timeout(engine);
	} else {
skip_submit:
		ring_set_paused(engine, 0);
	}
}

static void
cancel_port_requests(struct intel_engine_execlists * const execlists)
{
	struct i915_request * const *port;

	for (port = execlists->pending; *port; port++)
		execlists_schedule_out(*port);
	clear_ports(execlists->pending, ARRAY_SIZE(execlists->pending));

	/* Mark the end of active before we overwrite *active */
	for (port = xchg(&execlists->active, execlists->pending); *port; port++)
		execlists_schedule_out(*port);
	clear_ports(execlists->inflight, ARRAY_SIZE(execlists->inflight));

	WRITE_ONCE(execlists->active, execlists->inflight);
}

static inline void
invalidate_csb_entries(const u32 *first, const u32 *last)
{
	clflush((void *)first);
	clflush((void *)last);
}

static inline bool
reset_in_progress(const struct intel_engine_execlists *execlists)
{
	return unlikely(!__tasklet_is_enabled(&execlists->tasklet));
}

/*
 * Starting with Gen12, the status has a new format:
 *
 *     bit  0:     switched to new queue
 *     bit  1:     reserved
 *     bit  2:     semaphore wait mode (poll or signal), only valid when
 *                 switch detail is set to "wait on semaphore"
 *     bits 3-5:   engine class
 *     bits 6-11:  engine instance
 *     bits 12-14: reserved
 *     bits 15-25: sw context id of the lrc the GT switched to
 *     bits 26-31: sw counter of the lrc the GT switched to
 *     bits 32-35: context switch detail
 *                  - 0: ctx complete
 *                  - 1: wait on sync flip
 *                  - 2: wait on vblank
 *                  - 3: wait on scanline
 *                  - 4: wait on semaphore
 *                  - 5: context preempted (not on SEMAPHORE_WAIT or
 *                       WAIT_FOR_EVENT)
 *     bit  36:    reserved
 *     bits 37-43: wait detail (for switch detail 1 to 4)
 *     bits 44-46: reserved
 *     bits 47-57: sw context id of the lrc the GT switched away from
 *     bits 58-63: sw counter of the lrc the GT switched away from
 */
static inline bool
gen12_csb_parse(const struct intel_engine_execlists *execlists, const u32 *csb)
{
	u32 lower_dw = csb[0];
	u32 upper_dw = csb[1];
	bool ctx_to_valid = GEN12_CSB_CTX_VALID(lower_dw);
	bool ctx_away_valid = GEN12_CSB_CTX_VALID(upper_dw);
	bool new_queue = lower_dw & GEN12_CTX_STATUS_SWITCHED_TO_NEW_QUEUE;

	/*
	 * The context switch detail is not guaranteed to be 5 when a preemption
	 * occurs, so we can't just check for that. The check below works for
	 * all the cases we care about, including preemptions of WAIT
	 * instructions and lite-restore. Preempt-to-idle via the CTRL register
	 * would require some extra handling, but we don't support that.
	 */
	if (!ctx_away_valid || new_queue) {
		GEM_BUG_ON(!ctx_to_valid);
		return true;
	}

	/*
	 * switch detail = 5 is covered by the case above and we do not expect a
	 * context switch on an unsuccessful wait instruction since we always
	 * use polling mode.
	 */
	GEM_BUG_ON(GEN12_CTX_SWITCH_DETAIL(upper_dw));
	return false;
}

static inline bool
gen8_csb_parse(const struct intel_engine_execlists *execlists, const u32 *csb)
{
	return *csb & (GEN8_CTX_STATUS_IDLE_ACTIVE | GEN8_CTX_STATUS_PREEMPTED);
}

static void process_csb(struct intel_engine_cs *engine)
{
	struct intel_engine_execlists * const execlists = &engine->execlists;
	const u32 * const buf = execlists->csb_status;
	const u8 num_entries = execlists->csb_size;
	u8 head, tail;

	/*
	 * As we modify our execlists state tracking we require exclusive
	 * access. Either we are inside the tasklet, or the tasklet is disabled
	 * and we assume that is only inside the reset paths and so serialised.
	 */
	GEM_BUG_ON(!tasklet_is_locked(&execlists->tasklet) &&
		   !reset_in_progress(execlists));
	GEM_BUG_ON(!intel_engine_in_execlists_submission_mode(engine));

	/*
	 * Note that csb_write, csb_status may be either in HWSP or mmio.
	 * When reading from the csb_write mmio register, we have to be
	 * careful to only use the GEN8_CSB_WRITE_PTR portion, which is
	 * the low 4bits. As it happens we know the next 4bits are always
	 * zero and so we can simply masked off the low u8 of the register
	 * and treat it identically to reading from the HWSP (without having
	 * to use explicit shifting and masking, and probably bifurcating
	 * the code to handle the legacy mmio read).
	 */
	head = execlists->csb_head;
	tail = READ_ONCE(*execlists->csb_write);
	ENGINE_TRACE(engine, "cs-irq head=%d, tail=%d\n", head, tail);
	if (unlikely(head == tail))
		return;

	/*
	 * Hopefully paired with a wmb() in HW!
	 *
	 * We must complete the read of the write pointer before any reads
	 * from the CSB, so that we do not see stale values. Without an rmb
	 * (lfence) the HW may speculatively perform the CSB[] reads *before*
	 * we perform the READ_ONCE(*csb_write).
	 */
	rmb();

	do {
		bool promote;

		if (++head == num_entries)
			head = 0;

		/*
		 * We are flying near dragons again.
		 *
		 * We hold a reference to the request in execlist_port[]
		 * but no more than that. We are operating in softirq
		 * context and so cannot hold any mutex or sleep. That
		 * prevents us stopping the requests we are processing
		 * in port[] from being retired simultaneously (the
		 * breadcrumb will be complete before we see the
		 * context-switch). As we only hold the reference to the
		 * request, any pointer chasing underneath the request
		 * is subject to a potential use-after-free. Thus we
		 * store all of the bookkeeping within port[] as
		 * required, and avoid using unguarded pointers beneath
		 * request itself. The same applies to the atomic
		 * status notifier.
		 */

		ENGINE_TRACE(engine, "csb[%d]: status=0x%08x:0x%08x\n",
			     head, buf[2 * head + 0], buf[2 * head + 1]);

		if (INTEL_GEN(engine->i915) >= 12)
			promote = gen12_csb_parse(execlists, buf + 2 * head);
		else
			promote = gen8_csb_parse(execlists, buf + 2 * head);
		if (promote) {
			struct i915_request * const *old = execlists->active;

			/* Point active to the new ELSP; prevent overwriting */
			WRITE_ONCE(execlists->active, execlists->pending);

			if (!inject_preempt_hang(execlists))
				ring_set_paused(engine, 0);

			/* cancel old inflight, prepare for switch */
			trace_ports(execlists, "preempted", old);
			while (*old)
				execlists_schedule_out(*old++);

			/* switch pending to inflight */
			GEM_BUG_ON(!assert_pending_valid(execlists, "promote"));
			WRITE_ONCE(execlists->active,
				   memcpy(execlists->inflight,
					  execlists->pending,
					  execlists_num_ports(execlists) *
					  sizeof(*execlists->pending)));

			WRITE_ONCE(execlists->pending[0], NULL);
		} else {
			GEM_BUG_ON(!*execlists->active);

			/* port0 completed, advanced to port1 */
			trace_ports(execlists, "completed", execlists->active);

			/*
			 * We rely on the hardware being strongly
			 * ordered, that the breadcrumb write is
			 * coherent (visible from the CPU) before the
			 * user interrupt and CSB is processed.
			 */
			GEM_BUG_ON(!i915_request_completed(*execlists->active) &&
				   !reset_in_progress(execlists));
			execlists_schedule_out(*execlists->active++);

			GEM_BUG_ON(execlists->active - execlists->inflight >
				   execlists_num_ports(execlists));
		}
	} while (head != tail);

	execlists->csb_head = head;
	set_timeslice(engine);

	/*
	 * Gen11 has proven to fail wrt global observation point between
	 * entry and tail update, failing on the ordering and thus
	 * we see an old entry in the context status buffer.
	 *
	 * Forcibly evict out entries for the next gpu csb update,
	 * to increase the odds that we get a fresh entries with non
	 * working hardware. The cost for doing so comes out mostly with
	 * the wash as hardware, working or not, will need to do the
	 * invalidation before.
	 */
	invalidate_csb_entries(&buf[0], &buf[num_entries - 1]);
}

static void __execlists_submission_tasklet(struct intel_engine_cs *const engine)
{
	lockdep_assert_held(&engine->active.lock);
	if (!engine->execlists.pending[0]) {
		rcu_read_lock(); /* protect peeking at execlists->active */
		execlists_dequeue(engine);
		rcu_read_unlock();
	}
}

static void __execlists_hold(struct i915_request *rq)
{
	LIST_HEAD(list);

	do {
		struct i915_dependency *p;

		if (i915_request_is_active(rq))
			__i915_request_unsubmit(rq);

		RQ_TRACE(rq, "on hold\n");
		clear_bit(I915_FENCE_FLAG_PQUEUE, &rq->fence.flags);
		list_move_tail(&rq->sched.link, &rq->engine->active.hold);
		i915_request_set_hold(rq);

		list_for_each_entry(p, &rq->sched.waiters_list, wait_link) {
			struct i915_request *w =
				container_of(p->waiter, typeof(*w), sched);

			/* Leave semaphores spinning on the other engines */
			if (w->engine != rq->engine)
				continue;

			if (!i915_request_is_ready(w))
				continue;

			if (i915_request_completed(w))
				continue;

			if (i915_request_on_hold(rq))
				continue;

			list_move_tail(&w->sched.link, &list);
		}

		rq = list_first_entry_or_null(&list, typeof(*rq), sched.link);
	} while (rq);
}

static bool execlists_hold(struct intel_engine_cs *engine,
			   struct i915_request *rq)
{
	spin_lock_irq(&engine->active.lock);

	if (i915_request_completed(rq)) { /* too late! */
		rq = NULL;
		goto unlock;
	}

	if (rq->engine != engine) { /* preempted virtual engine */
		struct virtual_engine *ve = to_virtual_engine(rq->engine);

		/*
		 * intel_context_inflight() is only protected by virtue
		 * of process_csb() being called only by the tasklet (or
		 * directly from inside reset while the tasklet is suspended).
		 * Assert that neither of those are allowed to run while we
		 * poke at the request queues.
		 */
		GEM_BUG_ON(!reset_in_progress(&engine->execlists));

		/*
		 * An unsubmitted request along a virtual engine will
		 * remain on the active (this) engine until we are able
		 * to process the context switch away (and so mark the
		 * context as no longer in flight). That cannot have happened
		 * yet, otherwise we would not be hanging!
		 */
		spin_lock(&ve->base.active.lock);
		GEM_BUG_ON(intel_context_inflight(rq->context) != engine);
		GEM_BUG_ON(ve->request != rq);
		ve->request = NULL;
		spin_unlock(&ve->base.active.lock);
		i915_request_put(rq);

		rq->engine = engine;
	}

	/*
	 * Transfer this request onto the hold queue to prevent it
	 * being resumbitted to HW (and potentially completed) before we have
	 * released it. Since we may have already submitted following
	 * requests, we need to remove those as well.
	 */
	GEM_BUG_ON(i915_request_on_hold(rq));
	GEM_BUG_ON(rq->engine != engine);
	__execlists_hold(rq);

unlock:
	spin_unlock_irq(&engine->active.lock);
	return rq;
}

static bool hold_request(const struct i915_request *rq)
{
	struct i915_dependency *p;

	/*
	 * If one of our ancestors is on hold, we must also be on hold,
	 * otherwise we will bypass it and execute before it.
	 */
	list_for_each_entry(p, &rq->sched.signalers_list, signal_link) {
		const struct i915_request *s =
			container_of(p->signaler, typeof(*s), sched);

		if (s->engine != rq->engine)
			continue;

		if (i915_request_on_hold(s))
			return true;
	}

	return false;
}

static void __execlists_unhold(struct i915_request *rq)
{
	LIST_HEAD(list);

	do {
		struct i915_dependency *p;

		GEM_BUG_ON(!i915_request_on_hold(rq));
		GEM_BUG_ON(!i915_sw_fence_signaled(&rq->submit));

		i915_request_clear_hold(rq);
		list_move_tail(&rq->sched.link,
			       i915_sched_lookup_priolist(rq->engine,
							  rq_prio(rq)));
		set_bit(I915_FENCE_FLAG_PQUEUE, &rq->fence.flags);
		RQ_TRACE(rq, "hold release\n");

		/* Also release any children on this engine that are ready */
		list_for_each_entry(p, &rq->sched.waiters_list, wait_link) {
			struct i915_request *w =
				container_of(p->waiter, typeof(*w), sched);

			if (w->engine != rq->engine)
				continue;

			if (!i915_request_on_hold(rq))
				continue;

			/* Check that no other parents are also on hold */
			if (hold_request(rq))
				continue;

			list_move_tail(&w->sched.link, &list);
		}

		rq = list_first_entry_or_null(&list, typeof(*rq), sched.link);
	} while (rq);
}

static void execlists_unhold(struct intel_engine_cs *engine,
			     struct i915_request *rq)
{
	spin_lock_irq(&engine->active.lock);

	/*
	 * Move this request back to the priority queue, and all of its
	 * children and grandchildren that were suspended along with it.
	 */
	__execlists_unhold(rq);

	if (rq_prio(rq) > engine->execlists.queue_priority_hint) {
		engine->execlists.queue_priority_hint = rq_prio(rq);
		tasklet_hi_schedule(&engine->execlists.tasklet);
	}

	spin_unlock_irq(&engine->active.lock);
}

struct execlists_capture {
	struct work_struct work;
	struct i915_request *rq;
	struct i915_gpu_coredump *error;
};

static void execlists_capture_work(struct work_struct *work)
{
	struct execlists_capture *cap = container_of(work, typeof(*cap), work);
	const gfp_t gfp = GFP_KERNEL | __GFP_RETRY_MAYFAIL | __GFP_NOWARN;
	struct intel_engine_cs *engine = cap->rq->engine;
	struct intel_gt_coredump *gt = cap->error->gt;
	struct intel_engine_capture_vma *vma;

	/* Compress all the objects attached to the request, slow! */
	vma = intel_engine_coredump_add_request(gt->engine, cap->rq, gfp);
	if (vma) {
		struct i915_vma_compress *compress =
			i915_vma_capture_prepare(gt);

		intel_engine_coredump_add_vma(gt->engine, vma, compress);
		i915_vma_capture_finish(gt, compress);
	}

	gt->simulated = gt->engine->simulated;
	cap->error->simulated = gt->simulated;

	/* Publish the error state, and announce it to the world */
	i915_error_state_store(cap->error);
	i915_gpu_coredump_put(cap->error);

	/* Return this request and all that depend upon it for signaling */
	execlists_unhold(engine, cap->rq);
	i915_request_put(cap->rq);

	kfree(cap);
}

static struct execlists_capture *capture_regs(struct intel_engine_cs *engine)
{
	const gfp_t gfp = GFP_ATOMIC | __GFP_NOWARN;
	struct execlists_capture *cap;

	cap = kmalloc(sizeof(*cap), gfp);
	if (!cap)
		return NULL;

	cap->error = i915_gpu_coredump_alloc(engine->i915, gfp);
	if (!cap->error)
		goto err_cap;

	cap->error->gt = intel_gt_coredump_alloc(engine->gt, gfp);
	if (!cap->error->gt)
		goto err_gpu;

	cap->error->gt->engine = intel_engine_coredump_alloc(engine, gfp);
	if (!cap->error->gt->engine)
		goto err_gt;

	return cap;

err_gt:
	kfree(cap->error->gt);
err_gpu:
	kfree(cap->error);
err_cap:
	kfree(cap);
	return NULL;
}

static bool execlists_capture(struct intel_engine_cs *engine)
{
	struct execlists_capture *cap;

	if (!IS_ENABLED(CONFIG_DRM_I915_CAPTURE_ERROR))
		return true;

	/*
	 * We need to _quickly_ capture the engine state before we reset.
	 * We are inside an atomic section (softirq) here and we are delaying
	 * the forced preemption event.
	 */
	cap = capture_regs(engine);
	if (!cap)
		return true;

	cap->rq = execlists_active(&engine->execlists);
	GEM_BUG_ON(!cap->rq);

	rcu_read_lock();
	cap->rq = active_request(cap->rq->context->timeline, cap->rq);
	cap->rq = i915_request_get_rcu(cap->rq);
	rcu_read_unlock();
	if (!cap->rq)
		goto err_free;

	/*
	 * Remove the request from the execlists queue, and take ownership
	 * of the request. We pass it to our worker who will _slowly_ compress
	 * all the pages the _user_ requested for debugging their batch, after
	 * which we return it to the queue for signaling.
	 *
	 * By removing them from the execlists queue, we also remove the
	 * requests from being processed by __unwind_incomplete_requests()
	 * during the intel_engine_reset(), and so they will *not* be replayed
	 * afterwards.
	 *
	 * Note that because we have not yet reset the engine at this point,
	 * it is possible for the request that we have identified as being
	 * guilty, did in fact complete and we will then hit an arbitration
	 * point allowing the outstanding preemption to succeed. The likelihood
	 * of that is very low (as capturing of the engine registers should be
	 * fast enough to run inside an irq-off atomic section!), so we will
	 * simply hold that request accountable for being non-preemptible
	 * long enough to force the reset.
	 */
	if (!execlists_hold(engine, cap->rq))
		goto err_rq;

	INIT_WORK(&cap->work, execlists_capture_work);
	schedule_work(&cap->work);
	return true;

err_rq:
	i915_request_put(cap->rq);
err_free:
	i915_gpu_coredump_put(cap->error);
	kfree(cap);
	return false;
}

static noinline void preempt_reset(struct intel_engine_cs *engine)
{
	const unsigned int bit = I915_RESET_ENGINE + engine->id;
	unsigned long *lock = &engine->gt->reset.flags;

	if (i915_modparams.reset < 3)
		return;

	if (test_and_set_bit(bit, lock))
		return;

	/* Mark this tasklet as disabled to avoid waiting for it to complete */
	tasklet_disable_nosync(&engine->execlists.tasklet);

	ENGINE_TRACE(engine, "preempt timeout %lu+%ums\n",
		     READ_ONCE(engine->props.preempt_timeout_ms),
		     jiffies_to_msecs(jiffies - engine->execlists.preempt.expires));

	ring_set_paused(engine, 1); /* Freeze the current request in place */
	if (execlists_capture(engine))
		intel_engine_reset(engine, "preemption time out");
	else
		ring_set_paused(engine, 0);

	tasklet_enable(&engine->execlists.tasklet);
	clear_and_wake_up_bit(bit, lock);
}

static bool preempt_timeout(const struct intel_engine_cs *const engine)
{
	const struct timer_list *t = &engine->execlists.preempt;

	if (!CONFIG_DRM_I915_PREEMPT_TIMEOUT)
		return false;

	if (!timer_expired(t))
		return false;

	return READ_ONCE(engine->execlists.pending[0]);
}

/*
 * Check the unread Context Status Buffers and manage the submission of new
 * contexts to the ELSP accordingly.
 */
static void execlists_submission_tasklet(unsigned long data)
{
	struct intel_engine_cs * const engine = (struct intel_engine_cs *)data;
	bool timeout = preempt_timeout(engine);

	process_csb(engine);
	if (!READ_ONCE(engine->execlists.pending[0]) || timeout) {
		unsigned long flags;

		spin_lock_irqsave(&engine->active.lock, flags);
		__execlists_submission_tasklet(engine);
		spin_unlock_irqrestore(&engine->active.lock, flags);

		/* Recheck after serialising with direct-submission */
		if (timeout && preempt_timeout(engine))
			preempt_reset(engine);
	}
}

static void __execlists_kick(struct intel_engine_execlists *execlists)
{
	/* Kick the tasklet for some interrupt coalescing and reset handling */
	tasklet_hi_schedule(&execlists->tasklet);
}

#define execlists_kick(t, member) \
	__execlists_kick(container_of(t, struct intel_engine_execlists, member))

static void execlists_timeslice(struct timer_list *timer)
{
	execlists_kick(timer, timer);
}

static void execlists_preempt(struct timer_list *timer)
{
	execlists_kick(timer, preempt);
}

static void queue_request(struct intel_engine_cs *engine,
			  struct i915_request *rq)
{
	GEM_BUG_ON(!list_empty(&rq->sched.link));
	list_add_tail(&rq->sched.link,
		      i915_sched_lookup_priolist(engine, rq_prio(rq)));
	set_bit(I915_FENCE_FLAG_PQUEUE, &rq->fence.flags);
}

static void __submit_queue_imm(struct intel_engine_cs *engine)
{
	struct intel_engine_execlists * const execlists = &engine->execlists;

	if (reset_in_progress(execlists))
		return; /* defer until we restart the engine following reset */

	if (execlists->tasklet.func == execlists_submission_tasklet)
		__execlists_submission_tasklet(engine);
	else
		tasklet_hi_schedule(&execlists->tasklet);
}

static void submit_queue(struct intel_engine_cs *engine,
			 const struct i915_request *rq)
{
	struct intel_engine_execlists *execlists = &engine->execlists;

	if (rq_prio(rq) <= execlists->queue_priority_hint)
		return;

	execlists->queue_priority_hint = rq_prio(rq);
	__submit_queue_imm(engine);
}

static bool ancestor_on_hold(const struct intel_engine_cs *engine,
			     const struct i915_request *rq)
{
	GEM_BUG_ON(i915_request_on_hold(rq));
	return !list_empty(&engine->active.hold) && hold_request(rq);
}

static void execlists_submit_request(struct i915_request *request)
{
	struct intel_engine_cs *engine = request->engine;
	unsigned long flags;

	/* Will be called from irq-context when using foreign fences. */
	spin_lock_irqsave(&engine->active.lock, flags);

	if (unlikely(ancestor_on_hold(engine, request))) {
		list_add_tail(&request->sched.link, &engine->active.hold);
		i915_request_set_hold(request);
	} else {
		queue_request(engine, request);

		GEM_BUG_ON(RB_EMPTY_ROOT(&engine->execlists.queue.rb_root));
		GEM_BUG_ON(list_empty(&request->sched.link));

		submit_queue(engine, request);
	}

	spin_unlock_irqrestore(&engine->active.lock, flags);
}

static void __execlists_context_fini(struct intel_context *ce)
{
	intel_ring_put(ce->ring);
	i915_vma_put(ce->state);
}

static void execlists_context_destroy(struct kref *kref)
{
	struct intel_context *ce = container_of(kref, typeof(*ce), ref);

	GEM_BUG_ON(!i915_active_is_idle(&ce->active));
	GEM_BUG_ON(intel_context_is_pinned(ce));

	if (ce->state)
		__execlists_context_fini(ce);

	intel_context_fini(ce);
	intel_context_free(ce);
}

static void
set_redzone(void *vaddr, const struct intel_engine_cs *engine)
{
	if (!IS_ENABLED(CONFIG_DRM_I915_DEBUG_GEM))
		return;

	vaddr += engine->context_size;

	memset(vaddr, CONTEXT_REDZONE, I915_GTT_PAGE_SIZE);
}

static void
check_redzone(const void *vaddr, const struct intel_engine_cs *engine)
{
	if (!IS_ENABLED(CONFIG_DRM_I915_DEBUG_GEM))
		return;

	vaddr += engine->context_size;

	if (memchr_inv(vaddr, CONTEXT_REDZONE, I915_GTT_PAGE_SIZE))
		dev_err_once(engine->i915->drm.dev,
			     "%s context redzone overwritten!\n",
			     engine->name);
}

static void execlists_context_unpin(struct intel_context *ce)
{
	check_redzone((void *)ce->lrc_reg_state - LRC_STATE_PN * PAGE_SIZE,
		      ce->engine);

	i915_gem_object_unpin_map(ce->state->obj);
}

static void
__execlists_update_reg_state(const struct intel_context *ce,
			     const struct intel_engine_cs *engine,
			     u32 head)
{
	struct intel_ring *ring = ce->ring;
	u32 *regs = ce->lrc_reg_state;

	GEM_BUG_ON(!intel_ring_offset_valid(ring, head));
	GEM_BUG_ON(!intel_ring_offset_valid(ring, ring->tail));

	regs[CTX_RING_START] = i915_ggtt_offset(ring->vma);
	regs[CTX_RING_HEAD] = head;
	regs[CTX_RING_TAIL] = ring->tail;

	/* RPCS */
	if (engine->class == RENDER_CLASS) {
		regs[CTX_R_PWR_CLK_STATE] =
			intel_sseu_make_rpcs(engine->i915, &ce->sseu);

		i915_oa_init_reg_state(ce, engine);
	}
}

static int
__execlists_context_pin(struct intel_context *ce,
			struct intel_engine_cs *engine)
{
	void *vaddr;

	GEM_BUG_ON(!ce->state);
	GEM_BUG_ON(!i915_vma_is_pinned(ce->state));

	vaddr = i915_gem_object_pin_map(ce->state->obj,
					i915_coherent_map_type(engine->i915) |
					I915_MAP_OVERRIDE);
	if (IS_ERR(vaddr))
		return PTR_ERR(vaddr);

	ce->lrc_desc = lrc_descriptor(ce, engine) | CTX_DESC_FORCE_RESTORE;
	ce->lrc_reg_state = vaddr + LRC_STATE_PN * PAGE_SIZE;
	__execlists_update_reg_state(ce, engine, ce->ring->tail);

	return 0;
}

static int execlists_context_pin(struct intel_context *ce)
{
	return __execlists_context_pin(ce, ce->engine);
}

static int execlists_context_alloc(struct intel_context *ce)
{
	return __execlists_context_alloc(ce, ce->engine);
}

static void execlists_context_reset(struct intel_context *ce)
{
	CE_TRACE(ce, "reset\n");
	GEM_BUG_ON(!intel_context_is_pinned(ce));

	/*
	 * Because we emit WA_TAIL_DWORDS there may be a disparity
	 * between our bookkeeping in ce->ring->head and ce->ring->tail and
	 * that stored in context. As we only write new commands from
	 * ce->ring->tail onwards, everything before that is junk. If the GPU
	 * starts reading from its RING_HEAD from the context, it may try to
	 * execute that junk and die.
	 *
	 * The contexts that are stilled pinned on resume belong to the
	 * kernel, and are local to each engine. All other contexts will
	 * have their head/tail sanitized upon pinning before use, so they
	 * will never see garbage,
	 *
	 * So to avoid that we reset the context images upon resume. For
	 * simplicity, we just zero everything out.
	 */
	intel_ring_reset(ce->ring, ce->ring->emit);

	/* Scrub away the garbage */
	execlists_init_reg_state(ce->lrc_reg_state,
				 ce, ce->engine, ce->ring, true);
	__execlists_update_reg_state(ce, ce->engine, ce->ring->tail);

	ce->lrc_desc |= CTX_DESC_FORCE_RESTORE;
}

static const struct intel_context_ops execlists_context_ops = {
	.alloc = execlists_context_alloc,

	.pin = execlists_context_pin,
	.unpin = execlists_context_unpin,

	.enter = intel_context_enter_engine,
	.exit = intel_context_exit_engine,

	.reset = execlists_context_reset,
	.destroy = execlists_context_destroy,
};

static int gen8_emit_init_breadcrumb(struct i915_request *rq)
{
	u32 *cs;

	GEM_BUG_ON(!i915_request_timeline(rq)->has_initial_breadcrumb);

	cs = intel_ring_begin(rq, 6);
	if (IS_ERR(cs))
		return PTR_ERR(cs);

	/*
	 * Check if we have been preempted before we even get started.
	 *
	 * After this point i915_request_started() reports true, even if
	 * we get preempted and so are no longer running.
	 */
	*cs++ = MI_ARB_CHECK;
	*cs++ = MI_NOOP;

	*cs++ = MI_STORE_DWORD_IMM_GEN4 | MI_USE_GGTT;
	*cs++ = i915_request_timeline(rq)->hwsp_offset;
	*cs++ = 0;
	*cs++ = rq->fence.seqno - 1;

	intel_ring_advance(rq, cs);

	/* Record the updated position of the request's payload */
	rq->infix = intel_ring_offset(rq, cs);

	return 0;
}

static int execlists_request_alloc(struct i915_request *request)
{
	int ret;

	GEM_BUG_ON(!intel_context_is_pinned(request->context));

	/*
	 * Flush enough space to reduce the likelihood of waiting after
	 * we start building the request - in which case we will just
	 * have to repeat work.
	 */
	request->reserved_space += EXECLISTS_REQUEST_SIZE;

	/*
	 * Note that after this point, we have committed to using
	 * this request as it is being used to both track the
	 * state of engine initialisation and liveness of the
	 * golden renderstate above. Think twice before you try
	 * to cancel/unwind this request now.
	 */

	/* Unconditionally invalidate GPU caches and TLBs. */
	ret = request->engine->emit_flush(request, EMIT_INVALIDATE);
	if (ret)
		return ret;

	request->reserved_space -= EXECLISTS_REQUEST_SIZE;
	return 0;
}

/*
 * In this WA we need to set GEN8_L3SQCREG4[21:21] and reset it after
 * PIPE_CONTROL instruction. This is required for the flush to happen correctly
 * but there is a slight complication as this is applied in WA batch where the
 * values are only initialized once so we cannot take register value at the
 * beginning and reuse it further; hence we save its value to memory, upload a
 * constant value with bit21 set and then we restore it back with the saved value.
 * To simplify the WA, a constant value is formed by using the default value
 * of this register. This shouldn't be a problem because we are only modifying
 * it for a short period and this batch in non-premptible. We can ofcourse
 * use additional instructions that read the actual value of the register
 * at that time and set our bit of interest but it makes the WA complicated.
 *
 * This WA is also required for Gen9 so extracting as a function avoids
 * code duplication.
 */
static u32 *
gen8_emit_flush_coherentl3_wa(struct intel_engine_cs *engine, u32 *batch)
{
	/* NB no one else is allowed to scribble over scratch + 256! */
	*batch++ = MI_STORE_REGISTER_MEM_GEN8 | MI_SRM_LRM_GLOBAL_GTT;
	*batch++ = i915_mmio_reg_offset(GEN8_L3SQCREG4);
	*batch++ = intel_gt_scratch_offset(engine->gt,
					   INTEL_GT_SCRATCH_FIELD_COHERENTL3_WA);
	*batch++ = 0;

	*batch++ = MI_LOAD_REGISTER_IMM(1);
	*batch++ = i915_mmio_reg_offset(GEN8_L3SQCREG4);
	*batch++ = 0x40400000 | GEN8_LQSC_FLUSH_COHERENT_LINES;

	batch = gen8_emit_pipe_control(batch,
				       PIPE_CONTROL_CS_STALL |
				       PIPE_CONTROL_DC_FLUSH_ENABLE,
				       0);

	*batch++ = MI_LOAD_REGISTER_MEM_GEN8 | MI_SRM_LRM_GLOBAL_GTT;
	*batch++ = i915_mmio_reg_offset(GEN8_L3SQCREG4);
	*batch++ = intel_gt_scratch_offset(engine->gt,
					   INTEL_GT_SCRATCH_FIELD_COHERENTL3_WA);
	*batch++ = 0;

	return batch;
}

/*
 * Typically we only have one indirect_ctx and per_ctx batch buffer which are
 * initialized at the beginning and shared across all contexts but this field
 * helps us to have multiple batches at different offsets and select them based
 * on a criteria. At the moment this batch always start at the beginning of the page
 * and at this point we don't have multiple wa_ctx batch buffers.
 *
 * The number of WA applied are not known at the beginning; we use this field
 * to return the no of DWORDS written.
 *
 * It is to be noted that this batch does not contain MI_BATCH_BUFFER_END
 * so it adds NOOPs as padding to make it cacheline aligned.
 * MI_BATCH_BUFFER_END will be added to perctx batch and both of them together
 * makes a complete batch buffer.
 */
static u32 *gen8_init_indirectctx_bb(struct intel_engine_cs *engine, u32 *batch)
{
	/* WaDisableCtxRestoreArbitration:bdw,chv */
	*batch++ = MI_ARB_ON_OFF | MI_ARB_DISABLE;

	/* WaFlushCoherentL3CacheLinesAtContextSwitch:bdw */
	if (IS_BROADWELL(engine->i915))
		batch = gen8_emit_flush_coherentl3_wa(engine, batch);

	/* WaClearSlmSpaceAtContextSwitch:bdw,chv */
	/* Actual scratch location is at 128 bytes offset */
	batch = gen8_emit_pipe_control(batch,
				       PIPE_CONTROL_FLUSH_L3 |
				       PIPE_CONTROL_STORE_DATA_INDEX |
				       PIPE_CONTROL_CS_STALL |
				       PIPE_CONTROL_QW_WRITE,
				       LRC_PPHWSP_SCRATCH_ADDR);

	*batch++ = MI_ARB_ON_OFF | MI_ARB_ENABLE;

	/* Pad to end of cacheline */
	while ((unsigned long)batch % CACHELINE_BYTES)
		*batch++ = MI_NOOP;

	/*
	 * MI_BATCH_BUFFER_END is not required in Indirect ctx BB because
	 * execution depends on the length specified in terms of cache lines
	 * in the register CTX_RCS_INDIRECT_CTX
	 */

	return batch;
}

struct lri {
	i915_reg_t reg;
	u32 value;
};

static u32 *emit_lri(u32 *batch, const struct lri *lri, unsigned int count)
{
	GEM_BUG_ON(!count || count > 63);

	*batch++ = MI_LOAD_REGISTER_IMM(count);
	do {
		*batch++ = i915_mmio_reg_offset(lri->reg);
		*batch++ = lri->value;
	} while (lri++, --count);
	*batch++ = MI_NOOP;

	return batch;
}

static u32 *gen9_init_indirectctx_bb(struct intel_engine_cs *engine, u32 *batch)
{
	static const struct lri lri[] = {
		/* WaDisableGatherAtSetShaderCommonSlice:skl,bxt,kbl,glk */
		{
			COMMON_SLICE_CHICKEN2,
			__MASKED_FIELD(GEN9_DISABLE_GATHER_AT_SET_SHADER_COMMON_SLICE,
				       0),
		},

		/* BSpec: 11391 */
		{
			FF_SLICE_CHICKEN,
			__MASKED_FIELD(FF_SLICE_CHICKEN_CL_PROVOKING_VERTEX_FIX,
				       FF_SLICE_CHICKEN_CL_PROVOKING_VERTEX_FIX),
		},

		/* BSpec: 11299 */
		{
			_3D_CHICKEN3,
			__MASKED_FIELD(_3D_CHICKEN_SF_PROVOKING_VERTEX_FIX,
				       _3D_CHICKEN_SF_PROVOKING_VERTEX_FIX),
		}
	};

	*batch++ = MI_ARB_ON_OFF | MI_ARB_DISABLE;

	/* WaFlushCoherentL3CacheLinesAtContextSwitch:skl,bxt,glk */
	batch = gen8_emit_flush_coherentl3_wa(engine, batch);

	/* WaClearSlmSpaceAtContextSwitch:skl,bxt,kbl,glk,cfl */
	batch = gen8_emit_pipe_control(batch,
				       PIPE_CONTROL_FLUSH_L3 |
				       PIPE_CONTROL_STORE_DATA_INDEX |
				       PIPE_CONTROL_CS_STALL |
				       PIPE_CONTROL_QW_WRITE,
				       LRC_PPHWSP_SCRATCH_ADDR);

	batch = emit_lri(batch, lri, ARRAY_SIZE(lri));

	/* WaMediaPoolStateCmdInWABB:bxt,glk */
	if (HAS_POOLED_EU(engine->i915)) {
		/*
		 * EU pool configuration is setup along with golden context
		 * during context initialization. This value depends on
		 * device type (2x6 or 3x6) and needs to be updated based
		 * on which subslice is disabled especially for 2x6
		 * devices, however it is safe to load default
		 * configuration of 3x6 device instead of masking off
		 * corresponding bits because HW ignores bits of a disabled
		 * subslice and drops down to appropriate config. Please
		 * see render_state_setup() in i915_gem_render_state.c for
		 * possible configurations, to avoid duplication they are
		 * not shown here again.
		 */
		*batch++ = GEN9_MEDIA_POOL_STATE;
		*batch++ = GEN9_MEDIA_POOL_ENABLE;
		*batch++ = 0x00777000;
		*batch++ = 0;
		*batch++ = 0;
		*batch++ = 0;
	}

	*batch++ = MI_ARB_ON_OFF | MI_ARB_ENABLE;

	/* Pad to end of cacheline */
	while ((unsigned long)batch % CACHELINE_BYTES)
		*batch++ = MI_NOOP;

	return batch;
}

static u32 *
gen10_init_indirectctx_bb(struct intel_engine_cs *engine, u32 *batch)
{
	int i;

	/*
	 * WaPipeControlBefore3DStateSamplePattern: cnl
	 *
	 * Ensure the engine is idle prior to programming a
	 * 3DSTATE_SAMPLE_PATTERN during a context restore.
	 */
	batch = gen8_emit_pipe_control(batch,
				       PIPE_CONTROL_CS_STALL,
				       0);
	/*
	 * WaPipeControlBefore3DStateSamplePattern says we need 4 dwords for
	 * the PIPE_CONTROL followed by 12 dwords of 0x0, so 16 dwords in
	 * total. However, a PIPE_CONTROL is 6 dwords long, not 4, which is
	 * confusing. Since gen8_emit_pipe_control() already advances the
	 * batch by 6 dwords, we advance the other 10 here, completing a
	 * cacheline. It's not clear if the workaround requires this padding
	 * before other commands, or if it's just the regular padding we would
	 * already have for the workaround bb, so leave it here for now.
	 */
	for (i = 0; i < 10; i++)
		*batch++ = MI_NOOP;

	/* Pad to end of cacheline */
	while ((unsigned long)batch % CACHELINE_BYTES)
		*batch++ = MI_NOOP;

	return batch;
}

#define CTX_WA_BB_OBJ_SIZE (PAGE_SIZE)

static int lrc_setup_wa_ctx(struct intel_engine_cs *engine)
{
	struct drm_i915_gem_object *obj;
	struct i915_vma *vma;
	int err;

	obj = i915_gem_object_create_shmem(engine->i915, CTX_WA_BB_OBJ_SIZE);
	if (IS_ERR(obj))
		return PTR_ERR(obj);

	vma = i915_vma_instance(obj, &engine->gt->ggtt->vm, NULL);
	if (IS_ERR(vma)) {
		err = PTR_ERR(vma);
		goto err;
	}

	err = i915_vma_pin(vma, 0, 0, PIN_GLOBAL | PIN_HIGH);
	if (err)
		goto err;

	engine->wa_ctx.vma = vma;
	return 0;

err:
	i915_gem_object_put(obj);
	return err;
}

static void lrc_destroy_wa_ctx(struct intel_engine_cs *engine)
{
	i915_vma_unpin_and_release(&engine->wa_ctx.vma, 0);
}

typedef u32 *(*wa_bb_func_t)(struct intel_engine_cs *engine, u32 *batch);

static int intel_init_workaround_bb(struct intel_engine_cs *engine)
{
	struct i915_ctx_workarounds *wa_ctx = &engine->wa_ctx;
	struct i915_wa_ctx_bb *wa_bb[2] = { &wa_ctx->indirect_ctx,
					    &wa_ctx->per_ctx };
	wa_bb_func_t wa_bb_fn[2];
	struct page *page;
	void *batch, *batch_ptr;
	unsigned int i;
	int ret;

	if (engine->class != RENDER_CLASS)
		return 0;

	switch (INTEL_GEN(engine->i915)) {
	case 12:
	case 11:
		return 0;
	case 10:
		wa_bb_fn[0] = gen10_init_indirectctx_bb;
		wa_bb_fn[1] = NULL;
		break;
	case 9:
		wa_bb_fn[0] = gen9_init_indirectctx_bb;
		wa_bb_fn[1] = NULL;
		break;
	case 8:
		wa_bb_fn[0] = gen8_init_indirectctx_bb;
		wa_bb_fn[1] = NULL;
		break;
	default:
		MISSING_CASE(INTEL_GEN(engine->i915));
		return 0;
	}

	ret = lrc_setup_wa_ctx(engine);
	if (ret) {
		DRM_DEBUG_DRIVER("Failed to setup context WA page: %d\n", ret);
		return ret;
	}

	page = i915_gem_object_get_dirty_page(wa_ctx->vma->obj, 0);
	batch = batch_ptr = kmap_atomic(page);

	/*
	 * Emit the two workaround batch buffers, recording the offset from the
	 * start of the workaround batch buffer object for each and their
	 * respective sizes.
	 */
	for (i = 0; i < ARRAY_SIZE(wa_bb_fn); i++) {
		wa_bb[i]->offset = batch_ptr - batch;
		if (GEM_DEBUG_WARN_ON(!IS_ALIGNED(wa_bb[i]->offset,
						  CACHELINE_BYTES))) {
			ret = -EINVAL;
			break;
		}
		if (wa_bb_fn[i])
			batch_ptr = wa_bb_fn[i](engine, batch_ptr);
		wa_bb[i]->size = batch_ptr - (batch + wa_bb[i]->offset);
	}

	BUG_ON(batch_ptr - batch > CTX_WA_BB_OBJ_SIZE);

	kunmap_atomic(batch);
	if (ret)
		lrc_destroy_wa_ctx(engine);

	return ret;
}

static void enable_execlists(struct intel_engine_cs *engine)
{
	u32 mode;

	assert_forcewakes_active(engine->uncore, FORCEWAKE_ALL);

	intel_engine_set_hwsp_writemask(engine, ~0u); /* HWSTAM */

	if (INTEL_GEN(engine->i915) >= 11)
		mode = _MASKED_BIT_ENABLE(GEN11_GFX_DISABLE_LEGACY_MODE);
	else
		mode = _MASKED_BIT_ENABLE(GFX_RUN_LIST_ENABLE);
	ENGINE_WRITE_FW(engine, RING_MODE_GEN7, mode);

	ENGINE_WRITE_FW(engine, RING_MI_MODE, _MASKED_BIT_DISABLE(STOP_RING));

	ENGINE_WRITE_FW(engine,
			RING_HWS_PGA,
			i915_ggtt_offset(engine->status_page.vma));
	ENGINE_POSTING_READ(engine, RING_HWS_PGA);

	engine->context_tag = 0;
}

static bool unexpected_starting_state(struct intel_engine_cs *engine)
{
	bool unexpected = false;

	if (ENGINE_READ_FW(engine, RING_MI_MODE) & STOP_RING) {
		DRM_DEBUG_DRIVER("STOP_RING still set in RING_MI_MODE\n");
		unexpected = true;
	}

	return unexpected;
}

static int execlists_resume(struct intel_engine_cs *engine)
{
	intel_engine_apply_workarounds(engine);
	intel_engine_apply_whitelist(engine);

	intel_mocs_init_engine(engine);

	intel_engine_reset_breadcrumbs(engine);

	if (GEM_SHOW_DEBUG() && unexpected_starting_state(engine)) {
		struct drm_printer p = drm_debug_printer(__func__);

		intel_engine_dump(engine, &p, NULL);
	}

	enable_execlists(engine);

	return 0;
}

static void execlists_reset_prepare(struct intel_engine_cs *engine)
{
	struct intel_engine_execlists * const execlists = &engine->execlists;
	unsigned long flags;

	ENGINE_TRACE(engine, "depth<-%d\n",
		     atomic_read(&execlists->tasklet.count));

	/*
	 * Prevent request submission to the hardware until we have
	 * completed the reset in i915_gem_reset_finish(). If a request
	 * is completed by one engine, it may then queue a request
	 * to a second via its execlists->tasklet *just* as we are
	 * calling engine->resume() and also writing the ELSP.
	 * Turning off the execlists->tasklet until the reset is over
	 * prevents the race.
	 */
	__tasklet_disable_sync_once(&execlists->tasklet);
	GEM_BUG_ON(!reset_in_progress(execlists));

	/* And flush any current direct submission. */
	spin_lock_irqsave(&engine->active.lock, flags);
	spin_unlock_irqrestore(&engine->active.lock, flags);

	/*
	 * We stop engines, otherwise we might get failed reset and a
	 * dead gpu (on elk). Also as modern gpu as kbl can suffer
	 * from system hang if batchbuffer is progressing when
	 * the reset is issued, regardless of READY_TO_RESET ack.
	 * Thus assume it is best to stop engines on all gens
	 * where we have a gpu reset.
	 *
	 * WaKBLVECSSemaphoreWaitPoll:kbl (on ALL_ENGINES)
	 *
	 * FIXME: Wa for more modern gens needs to be validated
	 */
	intel_engine_stop_cs(engine);
}

static void reset_csb_pointers(struct intel_engine_cs *engine)
{
	struct intel_engine_execlists * const execlists = &engine->execlists;
	const unsigned int reset_value = execlists->csb_size - 1;

	ring_set_paused(engine, 0);

	/*
	 * After a reset, the HW starts writing into CSB entry [0]. We
	 * therefore have to set our HEAD pointer back one entry so that
	 * the *first* entry we check is entry 0. To complicate this further,
	 * as we don't wait for the first interrupt after reset, we have to
	 * fake the HW write to point back to the last entry so that our
	 * inline comparison of our cached head position against the last HW
	 * write works even before the first interrupt.
	 */
	execlists->csb_head = reset_value;
	WRITE_ONCE(*execlists->csb_write, reset_value);
	wmb(); /* Make sure this is visible to HW (paranoia?) */

	/*
	 * Sometimes Icelake forgets to reset its pointers on a GPU reset.
	 * Bludgeon them with a mmio update to be sure.
	 */
	ENGINE_WRITE(engine, RING_CONTEXT_STATUS_PTR,
		     reset_value << 8 | reset_value);
	ENGINE_POSTING_READ(engine, RING_CONTEXT_STATUS_PTR);

	invalidate_csb_entries(&execlists->csb_status[0],
			       &execlists->csb_status[reset_value]);
}

static void __reset_stop_ring(u32 *regs, const struct intel_engine_cs *engine)
{
	int x;

	x = lrc_ring_mi_mode(engine);
	if (x != -1) {
		regs[x + 1] &= ~STOP_RING;
		regs[x + 1] |= STOP_RING << 16;
	}
}

static void __execlists_reset_reg_state(const struct intel_context *ce,
					const struct intel_engine_cs *engine)
{
	u32 *regs = ce->lrc_reg_state;

	__reset_stop_ring(regs, engine);
}

static void __execlists_reset(struct intel_engine_cs *engine, bool stalled)
{
	struct intel_engine_execlists * const execlists = &engine->execlists;
	struct intel_context *ce;
	struct i915_request *rq;
	u32 head;

	mb(); /* paranoia: read the CSB pointers from after the reset */
	clflush(execlists->csb_write);
	mb();

	process_csb(engine); /* drain preemption events */

	/* Following the reset, we need to reload the CSB read/write pointers */
	reset_csb_pointers(engine);

	/*
	 * Save the currently executing context, even if we completed
	 * its request, it was still running at the time of the
	 * reset and will have been clobbered.
	 */
	rq = execlists_active(execlists);
	if (!rq)
		goto unwind;

	/* We still have requests in-flight; the engine should be active */
	GEM_BUG_ON(!intel_engine_pm_is_awake(engine));

	ce = rq->context;
	GEM_BUG_ON(!i915_vma_is_pinned(ce->state));

	if (i915_request_completed(rq)) {
		/* Idle context; tidy up the ring so we can restart afresh */
		head = intel_ring_wrap(ce->ring, rq->tail);
		goto out_replay;
	}

	/* Context has requests still in-flight; it should not be idle! */
	GEM_BUG_ON(i915_active_is_idle(&ce->active));
	rq = active_request(ce->timeline, rq);
	head = intel_ring_wrap(ce->ring, rq->head);
	GEM_BUG_ON(head == ce->ring->tail);

	/*
	 * If this request hasn't started yet, e.g. it is waiting on a
	 * semaphore, we need to avoid skipping the request or else we
	 * break the signaling chain. However, if the context is corrupt
	 * the request will not restart and we will be stuck with a wedged
	 * device. It is quite often the case that if we issue a reset
	 * while the GPU is loading the context image, that the context
	 * image becomes corrupt.
	 *
	 * Otherwise, if we have not started yet, the request should replay
	 * perfectly and we do not need to flag the result as being erroneous.
	 */
	if (!i915_request_started(rq))
		goto out_replay;

	/*
	 * If the request was innocent, we leave the request in the ELSP
	 * and will try to replay it on restarting. The context image may
	 * have been corrupted by the reset, in which case we may have
	 * to service a new GPU hang, but more likely we can continue on
	 * without impact.
	 *
	 * If the request was guilty, we presume the context is corrupt
	 * and have to at least restore the RING register in the context
	 * image back to the expected values to skip over the guilty request.
	 */
	__i915_request_reset(rq, stalled);
	if (!stalled)
		goto out_replay;

	/*
	 * We want a simple context + ring to execute the breadcrumb update.
	 * We cannot rely on the context being intact across the GPU hang,
	 * so clear it and rebuild just what we need for the breadcrumb.
	 * All pending requests for this context will be zapped, and any
	 * future request will be after userspace has had the opportunity
	 * to recreate its own state.
	 */
	GEM_BUG_ON(!intel_context_is_pinned(ce));
	restore_default_state(ce, engine);

out_replay:
	ENGINE_TRACE(engine, "replay {head:%04x, tail:%04x}\n",
		     head, ce->ring->tail);
	__execlists_reset_reg_state(ce, engine);
	__execlists_update_reg_state(ce, engine, head);
	ce->lrc_desc |= CTX_DESC_FORCE_RESTORE; /* paranoid: GPU was reset! */

unwind:
	/* Push back any incomplete requests for replay after the reset. */
	cancel_port_requests(execlists);
	__unwind_incomplete_requests(engine);
}

static void execlists_reset_rewind(struct intel_engine_cs *engine, bool stalled)
{
	unsigned long flags;

	ENGINE_TRACE(engine, "\n");

	spin_lock_irqsave(&engine->active.lock, flags);

	__execlists_reset(engine, stalled);

	spin_unlock_irqrestore(&engine->active.lock, flags);
}

static void nop_submission_tasklet(unsigned long data)
{
	/* The driver is wedged; don't process any more events. */
}

static void execlists_reset_cancel(struct intel_engine_cs *engine)
{
	struct intel_engine_execlists * const execlists = &engine->execlists;
	struct i915_request *rq, *rn;
	struct rb_node *rb;
	unsigned long flags;

	ENGINE_TRACE(engine, "\n");

	/*
	 * Before we call engine->cancel_requests(), we should have exclusive
	 * access to the submission state. This is arranged for us by the
	 * caller disabling the interrupt generation, the tasklet and other
	 * threads that may then access the same state, giving us a free hand
	 * to reset state. However, we still need to let lockdep be aware that
	 * we know this state may be accessed in hardirq context, so we
	 * disable the irq around this manipulation and we want to keep
	 * the spinlock focused on its duties and not accidentally conflate
	 * coverage to the submission's irq state. (Similarly, although we
	 * shouldn't need to disable irq around the manipulation of the
	 * submission's irq state, we also wish to remind ourselves that
	 * it is irq state.)
	 */
	spin_lock_irqsave(&engine->active.lock, flags);

	__execlists_reset(engine, true);

	/* Mark all executing requests as skipped. */
	list_for_each_entry(rq, &engine->active.requests, sched.link)
		mark_eio(rq);

	/* Flush the queued requests to the timeline list (for retiring). */
	while ((rb = rb_first_cached(&execlists->queue))) {
		struct i915_priolist *p = to_priolist(rb);
		int i;

		priolist_for_each_request_consume(rq, rn, p, i) {
			mark_eio(rq);
			__i915_request_submit(rq);
		}

		rb_erase_cached(&p->node, &execlists->queue);
		i915_priolist_free(p);
	}

	/* On-hold requests will be flushed to timeline upon their release */
	list_for_each_entry(rq, &engine->active.hold, sched.link)
		mark_eio(rq);

	/* Cancel all attached virtual engines */
	while ((rb = rb_first_cached(&execlists->virtual))) {
		struct virtual_engine *ve =
			rb_entry(rb, typeof(*ve), nodes[engine->id].rb);

		rb_erase_cached(rb, &execlists->virtual);
		RB_CLEAR_NODE(rb);

		spin_lock(&ve->base.active.lock);
		rq = fetch_and_zero(&ve->request);
		if (rq) {
			mark_eio(rq);

			rq->engine = engine;
			__i915_request_submit(rq);
			i915_request_put(rq);

			ve->base.execlists.queue_priority_hint = INT_MIN;
		}
		spin_unlock(&ve->base.active.lock);
	}

	/* Remaining _unready_ requests will be nop'ed when submitted */

	execlists->queue_priority_hint = INT_MIN;
	execlists->queue = RB_ROOT_CACHED;

	GEM_BUG_ON(__tasklet_is_enabled(&execlists->tasklet));
	execlists->tasklet.func = nop_submission_tasklet;

	spin_unlock_irqrestore(&engine->active.lock, flags);
}

static void execlists_reset_finish(struct intel_engine_cs *engine)
{
	struct intel_engine_execlists * const execlists = &engine->execlists;

	/*
	 * After a GPU reset, we may have requests to replay. Do so now while
	 * we still have the forcewake to be sure that the GPU is not allowed
	 * to sleep before we restart and reload a context.
	 */
	GEM_BUG_ON(!reset_in_progress(execlists));
	if (!RB_EMPTY_ROOT(&execlists->queue.rb_root))
		execlists->tasklet.func(execlists->tasklet.data);

	if (__tasklet_enable(&execlists->tasklet))
		/* And kick in case we missed a new request submission. */
		tasklet_hi_schedule(&execlists->tasklet);
	ENGINE_TRACE(engine, "depth->%d\n",
		     atomic_read(&execlists->tasklet.count));
}

static int gen8_emit_bb_start_noarb(struct i915_request *rq,
				    u64 offset, u32 len,
				    const unsigned int flags)
{
	u32 *cs;

	cs = intel_ring_begin(rq, 4);
	if (IS_ERR(cs))
		return PTR_ERR(cs);

	/*
	 * WaDisableCtxRestoreArbitration:bdw,chv
	 *
	 * We don't need to perform MI_ARB_ENABLE as often as we do (in
	 * particular all the gen that do not need the w/a at all!), if we
	 * took care to make sure that on every switch into this context
	 * (both ordinary and for preemption) that arbitrartion was enabled
	 * we would be fine.  However, for gen8 there is another w/a that
	 * requires us to not preempt inside GPGPU execution, so we keep
	 * arbitration disabled for gen8 batches. Arbitration will be
	 * re-enabled before we close the request
	 * (engine->emit_fini_breadcrumb).
	 */
	*cs++ = MI_ARB_ON_OFF | MI_ARB_DISABLE;

	/* FIXME(BDW+): Address space and security selectors. */
	*cs++ = MI_BATCH_BUFFER_START_GEN8 |
		(flags & I915_DISPATCH_SECURE ? 0 : BIT(8));
	*cs++ = lower_32_bits(offset);
	*cs++ = upper_32_bits(offset);

	intel_ring_advance(rq, cs);

	return 0;
}

static int gen8_emit_bb_start(struct i915_request *rq,
			      u64 offset, u32 len,
			      const unsigned int flags)
{
	u32 *cs;

	cs = intel_ring_begin(rq, 6);
	if (IS_ERR(cs))
		return PTR_ERR(cs);

	*cs++ = MI_ARB_ON_OFF | MI_ARB_ENABLE;

	*cs++ = MI_BATCH_BUFFER_START_GEN8 |
		(flags & I915_DISPATCH_SECURE ? 0 : BIT(8));
	*cs++ = lower_32_bits(offset);
	*cs++ = upper_32_bits(offset);

	*cs++ = MI_ARB_ON_OFF | MI_ARB_DISABLE;
	*cs++ = MI_NOOP;

	intel_ring_advance(rq, cs);

	return 0;
}

static void gen8_logical_ring_enable_irq(struct intel_engine_cs *engine)
{
	ENGINE_WRITE(engine, RING_IMR,
		     ~(engine->irq_enable_mask | engine->irq_keep_mask));
	ENGINE_POSTING_READ(engine, RING_IMR);
}

static void gen8_logical_ring_disable_irq(struct intel_engine_cs *engine)
{
	ENGINE_WRITE(engine, RING_IMR, ~engine->irq_keep_mask);
}

static int gen8_emit_flush(struct i915_request *request, u32 mode)
{
	u32 cmd, *cs;

	cs = intel_ring_begin(request, 4);
	if (IS_ERR(cs))
		return PTR_ERR(cs);

	cmd = MI_FLUSH_DW + 1;

	/* We always require a command barrier so that subsequent
	 * commands, such as breadcrumb interrupts, are strictly ordered
	 * wrt the contents of the write cache being flushed to memory
	 * (and thus being coherent from the CPU).
	 */
	cmd |= MI_FLUSH_DW_STORE_INDEX | MI_FLUSH_DW_OP_STOREDW;

	if (mode & EMIT_INVALIDATE) {
		cmd |= MI_INVALIDATE_TLB;
		if (request->engine->class == VIDEO_DECODE_CLASS)
			cmd |= MI_INVALIDATE_BSD;
	}

	*cs++ = cmd;
	*cs++ = LRC_PPHWSP_SCRATCH_ADDR;
	*cs++ = 0; /* upper addr */
	*cs++ = 0; /* value */
	intel_ring_advance(request, cs);

	return 0;
}

static int gen8_emit_flush_render(struct i915_request *request,
				  u32 mode)
{
	bool vf_flush_wa = false, dc_flush_wa = false;
	u32 *cs, flags = 0;
	int len;

	flags |= PIPE_CONTROL_CS_STALL;

	if (mode & EMIT_FLUSH) {
		flags |= PIPE_CONTROL_RENDER_TARGET_CACHE_FLUSH;
		flags |= PIPE_CONTROL_DEPTH_CACHE_FLUSH;
		flags |= PIPE_CONTROL_DC_FLUSH_ENABLE;
		flags |= PIPE_CONTROL_FLUSH_ENABLE;
	}

	if (mode & EMIT_INVALIDATE) {
		flags |= PIPE_CONTROL_TLB_INVALIDATE;
		flags |= PIPE_CONTROL_INSTRUCTION_CACHE_INVALIDATE;
		flags |= PIPE_CONTROL_TEXTURE_CACHE_INVALIDATE;
		flags |= PIPE_CONTROL_VF_CACHE_INVALIDATE;
		flags |= PIPE_CONTROL_CONST_CACHE_INVALIDATE;
		flags |= PIPE_CONTROL_STATE_CACHE_INVALIDATE;
		flags |= PIPE_CONTROL_QW_WRITE;
		flags |= PIPE_CONTROL_STORE_DATA_INDEX;

		/*
		 * On GEN9: before VF_CACHE_INVALIDATE we need to emit a NULL
		 * pipe control.
		 */
		if (IS_GEN(request->i915, 9))
			vf_flush_wa = true;

		/* WaForGAMHang:kbl */
		if (IS_KBL_REVID(request->i915, 0, KBL_REVID_B0))
			dc_flush_wa = true;
	}

	len = 6;

	if (vf_flush_wa)
		len += 6;

	if (dc_flush_wa)
		len += 12;

	cs = intel_ring_begin(request, len);
	if (IS_ERR(cs))
		return PTR_ERR(cs);

	if (vf_flush_wa)
		cs = gen8_emit_pipe_control(cs, 0, 0);

	if (dc_flush_wa)
		cs = gen8_emit_pipe_control(cs, PIPE_CONTROL_DC_FLUSH_ENABLE,
					    0);

	cs = gen8_emit_pipe_control(cs, flags, LRC_PPHWSP_SCRATCH_ADDR);

	if (dc_flush_wa)
		cs = gen8_emit_pipe_control(cs, PIPE_CONTROL_CS_STALL, 0);

	intel_ring_advance(request, cs);

	return 0;
}

static int gen11_emit_flush_render(struct i915_request *request,
				   u32 mode)
{
	if (mode & EMIT_FLUSH) {
		u32 *cs;
		u32 flags = 0;

		flags |= PIPE_CONTROL_CS_STALL;

		flags |= PIPE_CONTROL_TILE_CACHE_FLUSH;
		flags |= PIPE_CONTROL_RENDER_TARGET_CACHE_FLUSH;
		flags |= PIPE_CONTROL_DEPTH_CACHE_FLUSH;
		flags |= PIPE_CONTROL_DC_FLUSH_ENABLE;
		flags |= PIPE_CONTROL_FLUSH_ENABLE;
		flags |= PIPE_CONTROL_QW_WRITE;
		flags |= PIPE_CONTROL_STORE_DATA_INDEX;

		cs = intel_ring_begin(request, 6);
		if (IS_ERR(cs))
			return PTR_ERR(cs);

		cs = gen8_emit_pipe_control(cs, flags, LRC_PPHWSP_SCRATCH_ADDR);
		intel_ring_advance(request, cs);
	}

	if (mode & EMIT_INVALIDATE) {
		u32 *cs;
		u32 flags = 0;

		flags |= PIPE_CONTROL_CS_STALL;

		flags |= PIPE_CONTROL_COMMAND_CACHE_INVALIDATE;
		flags |= PIPE_CONTROL_TLB_INVALIDATE;
		flags |= PIPE_CONTROL_INSTRUCTION_CACHE_INVALIDATE;
		flags |= PIPE_CONTROL_TEXTURE_CACHE_INVALIDATE;
		flags |= PIPE_CONTROL_VF_CACHE_INVALIDATE;
		flags |= PIPE_CONTROL_CONST_CACHE_INVALIDATE;
		flags |= PIPE_CONTROL_STATE_CACHE_INVALIDATE;
		flags |= PIPE_CONTROL_QW_WRITE;
		flags |= PIPE_CONTROL_STORE_DATA_INDEX;

		cs = intel_ring_begin(request, 6);
		if (IS_ERR(cs))
			return PTR_ERR(cs);

		cs = gen8_emit_pipe_control(cs, flags, LRC_PPHWSP_SCRATCH_ADDR);
		intel_ring_advance(request, cs);
	}

	return 0;
}

static u32 preparser_disable(bool state)
{
	return MI_ARB_CHECK | 1 << 8 | state;
}

static int gen12_emit_flush_render(struct i915_request *request,
				   u32 mode)
{
	if (mode & EMIT_FLUSH) {
		u32 flags = 0;
		u32 *cs;

		flags |= PIPE_CONTROL_TILE_CACHE_FLUSH;
		flags |= PIPE_CONTROL_RENDER_TARGET_CACHE_FLUSH;
		flags |= PIPE_CONTROL_DEPTH_CACHE_FLUSH;
		/* Wa_1409600907:tgl */
		flags |= PIPE_CONTROL_DEPTH_STALL;
		flags |= PIPE_CONTROL_DC_FLUSH_ENABLE;
		flags |= PIPE_CONTROL_FLUSH_ENABLE;
		flags |= PIPE_CONTROL_HDC_PIPELINE_FLUSH;

		flags |= PIPE_CONTROL_STORE_DATA_INDEX;
		flags |= PIPE_CONTROL_QW_WRITE;

		flags |= PIPE_CONTROL_CS_STALL;

		cs = intel_ring_begin(request, 6);
		if (IS_ERR(cs))
			return PTR_ERR(cs);

		cs = gen8_emit_pipe_control(cs, flags, LRC_PPHWSP_SCRATCH_ADDR);
		intel_ring_advance(request, cs);
	}

	if (mode & EMIT_INVALIDATE) {
		u32 flags = 0;
		u32 *cs;

		flags |= PIPE_CONTROL_COMMAND_CACHE_INVALIDATE;
		flags |= PIPE_CONTROL_TLB_INVALIDATE;
		flags |= PIPE_CONTROL_INSTRUCTION_CACHE_INVALIDATE;
		flags |= PIPE_CONTROL_TEXTURE_CACHE_INVALIDATE;
		flags |= PIPE_CONTROL_VF_CACHE_INVALIDATE;
		flags |= PIPE_CONTROL_CONST_CACHE_INVALIDATE;
		flags |= PIPE_CONTROL_STATE_CACHE_INVALIDATE;
		flags |= PIPE_CONTROL_L3_RO_CACHE_INVALIDATE;

		flags |= PIPE_CONTROL_STORE_DATA_INDEX;
		flags |= PIPE_CONTROL_QW_WRITE;

		flags |= PIPE_CONTROL_CS_STALL;

		cs = intel_ring_begin(request, 8);
		if (IS_ERR(cs))
			return PTR_ERR(cs);

		/*
		 * Prevent the pre-parser from skipping past the TLB
		 * invalidate and loading a stale page for the batch
		 * buffer / request payload.
		 */
		*cs++ = preparser_disable(true);

		cs = gen8_emit_pipe_control(cs, flags, LRC_PPHWSP_SCRATCH_ADDR);

		*cs++ = preparser_disable(false);
		intel_ring_advance(request, cs);

		/*
		 * Wa_1604544889:tgl
		 */
		if (IS_TGL_REVID(request->i915, TGL_REVID_A0, TGL_REVID_A0)) {
			flags = 0;
			flags |= PIPE_CONTROL_CS_STALL;
			flags |= PIPE_CONTROL_HDC_PIPELINE_FLUSH;

			flags |= PIPE_CONTROL_STORE_DATA_INDEX;
			flags |= PIPE_CONTROL_QW_WRITE;

			cs = intel_ring_begin(request, 6);
			if (IS_ERR(cs))
				return PTR_ERR(cs);

			cs = gen8_emit_pipe_control(cs, flags,
						    LRC_PPHWSP_SCRATCH_ADDR);
			intel_ring_advance(request, cs);
		}
	}

	return 0;
}

/*
 * Reserve space for 2 NOOPs at the end of each request to be
 * used as a workaround for not being allowed to do lite
 * restore with HEAD==TAIL (WaIdleLiteRestore).
 */
static u32 *gen8_emit_wa_tail(struct i915_request *request, u32 *cs)
{
	/* Ensure there's always at least one preemption point per-request. */
	*cs++ = MI_ARB_CHECK;
	*cs++ = MI_NOOP;
	request->wa_tail = intel_ring_offset(request, cs);

	return cs;
}

static u32 *emit_preempt_busywait(struct i915_request *request, u32 *cs)
{
	*cs++ = MI_SEMAPHORE_WAIT |
		MI_SEMAPHORE_GLOBAL_GTT |
		MI_SEMAPHORE_POLL |
		MI_SEMAPHORE_SAD_EQ_SDD;
	*cs++ = 0;
	*cs++ = intel_hws_preempt_address(request->engine);
	*cs++ = 0;

	return cs;
}

static __always_inline u32*
gen8_emit_fini_breadcrumb_footer(struct i915_request *request,
				 u32 *cs)
{
	*cs++ = MI_USER_INTERRUPT;

	*cs++ = MI_ARB_ON_OFF | MI_ARB_ENABLE;
	if (intel_engine_has_semaphores(request->engine))
		cs = emit_preempt_busywait(request, cs);

	request->tail = intel_ring_offset(request, cs);
	assert_ring_tail_valid(request->ring, request->tail);

	return gen8_emit_wa_tail(request, cs);
}

static u32 *gen8_emit_fini_breadcrumb(struct i915_request *request, u32 *cs)
{
	cs = gen8_emit_ggtt_write(cs,
				  request->fence.seqno,
				  i915_request_active_timeline(request)->hwsp_offset,
				  0);

	return gen8_emit_fini_breadcrumb_footer(request, cs);
}

static u32 *gen8_emit_fini_breadcrumb_rcs(struct i915_request *request, u32 *cs)
{
	cs = gen8_emit_pipe_control(cs,
				    PIPE_CONTROL_RENDER_TARGET_CACHE_FLUSH |
				    PIPE_CONTROL_DEPTH_CACHE_FLUSH |
				    PIPE_CONTROL_DC_FLUSH_ENABLE,
				    0);

	/* XXX flush+write+CS_STALL all in one upsets gem_concurrent_blt:kbl */
	cs = gen8_emit_ggtt_write_rcs(cs,
				      request->fence.seqno,
				      i915_request_active_timeline(request)->hwsp_offset,
				      PIPE_CONTROL_FLUSH_ENABLE |
				      PIPE_CONTROL_CS_STALL);

	return gen8_emit_fini_breadcrumb_footer(request, cs);
}

static u32 *
gen11_emit_fini_breadcrumb_rcs(struct i915_request *request, u32 *cs)
{
	cs = gen8_emit_ggtt_write_rcs(cs,
				      request->fence.seqno,
				      i915_request_active_timeline(request)->hwsp_offset,
				      PIPE_CONTROL_CS_STALL |
				      PIPE_CONTROL_TILE_CACHE_FLUSH |
				      PIPE_CONTROL_RENDER_TARGET_CACHE_FLUSH |
				      PIPE_CONTROL_DEPTH_CACHE_FLUSH |
				      PIPE_CONTROL_DC_FLUSH_ENABLE |
				      PIPE_CONTROL_FLUSH_ENABLE);

	return gen8_emit_fini_breadcrumb_footer(request, cs);
}

/*
 * Note that the CS instruction pre-parser will not stall on the breadcrumb
 * flush and will continue pre-fetching the instructions after it before the
 * memory sync is completed. On pre-gen12 HW, the pre-parser will stop at
 * BB_START/END instructions, so, even though we might pre-fetch the pre-amble
 * of the next request before the memory has been flushed, we're guaranteed that
 * we won't access the batch itself too early.
 * However, on gen12+ the parser can pre-fetch across the BB_START/END commands,
 * so, if the current request is modifying an instruction in the next request on
 * the same intel_context, we might pre-fetch and then execute the pre-update
 * instruction. To avoid this, the users of self-modifying code should either
 * disable the parser around the code emitting the memory writes, via a new flag
 * added to MI_ARB_CHECK, or emit the writes from a different intel_context. For
 * the in-kernel use-cases we've opted to use a separate context, see
 * reloc_gpu() as an example.
 * All the above applies only to the instructions themselves. Non-inline data
 * used by the instructions is not pre-fetched.
 */

static u32 *gen12_emit_preempt_busywait(struct i915_request *request, u32 *cs)
{
	*cs++ = MI_SEMAPHORE_WAIT_TOKEN |
		MI_SEMAPHORE_GLOBAL_GTT |
		MI_SEMAPHORE_POLL |
		MI_SEMAPHORE_SAD_EQ_SDD;
	*cs++ = 0;
	*cs++ = intel_hws_preempt_address(request->engine);
	*cs++ = 0;
	*cs++ = 0;
	*cs++ = MI_NOOP;

	return cs;
}

static __always_inline u32*
gen12_emit_fini_breadcrumb_footer(struct i915_request *request, u32 *cs)
{
	*cs++ = MI_USER_INTERRUPT;

	*cs++ = MI_ARB_ON_OFF | MI_ARB_ENABLE;
	if (intel_engine_has_semaphores(request->engine))
		cs = gen12_emit_preempt_busywait(request, cs);

	request->tail = intel_ring_offset(request, cs);
	assert_ring_tail_valid(request->ring, request->tail);

	return gen8_emit_wa_tail(request, cs);
}

static u32 *gen12_emit_fini_breadcrumb(struct i915_request *request, u32 *cs)
{
	cs = gen8_emit_ggtt_write(cs,
				  request->fence.seqno,
				  i915_request_active_timeline(request)->hwsp_offset,
				  0);

	return gen12_emit_fini_breadcrumb_footer(request, cs);
}

static u32 *
gen12_emit_fini_breadcrumb_rcs(struct i915_request *request, u32 *cs)
{
	cs = gen8_emit_ggtt_write_rcs(cs,
				      request->fence.seqno,
				      i915_request_active_timeline(request)->hwsp_offset,
				      PIPE_CONTROL_CS_STALL |
				      PIPE_CONTROL_TILE_CACHE_FLUSH |
				      PIPE_CONTROL_RENDER_TARGET_CACHE_FLUSH |
				      PIPE_CONTROL_DEPTH_CACHE_FLUSH |
				      /* Wa_1409600907:tgl */
				      PIPE_CONTROL_DEPTH_STALL |
				      PIPE_CONTROL_DC_FLUSH_ENABLE |
				      PIPE_CONTROL_FLUSH_ENABLE |
				      PIPE_CONTROL_HDC_PIPELINE_FLUSH);

	return gen12_emit_fini_breadcrumb_footer(request, cs);
}

static void execlists_park(struct intel_engine_cs *engine)
{
	cancel_timer(&engine->execlists.timer);
	cancel_timer(&engine->execlists.preempt);
}

void intel_execlists_set_default_submission(struct intel_engine_cs *engine)
{
	engine->submit_request = execlists_submit_request;
	engine->schedule = i915_schedule;
	engine->execlists.tasklet.func = execlists_submission_tasklet;

	engine->reset.prepare = execlists_reset_prepare;
	engine->reset.rewind = execlists_reset_rewind;
	engine->reset.cancel = execlists_reset_cancel;
	engine->reset.finish = execlists_reset_finish;

	engine->park = execlists_park;
	engine->unpark = NULL;

	engine->flags |= I915_ENGINE_SUPPORTS_STATS;
	if (!intel_vgpu_active(engine->i915)) {
		engine->flags |= I915_ENGINE_HAS_SEMAPHORES;
		if (HAS_LOGICAL_RING_PREEMPTION(engine->i915))
			engine->flags |= I915_ENGINE_HAS_PREEMPTION;
	}

	if (INTEL_GEN(engine->i915) >= 12)
		engine->flags |= I915_ENGINE_HAS_RELATIVE_MMIO;

	if (intel_engine_has_preemption(engine))
		engine->emit_bb_start = gen8_emit_bb_start;
	else
		engine->emit_bb_start = gen8_emit_bb_start_noarb;
<<<<<<< HEAD
}

static void execlists_shutdown(struct intel_engine_cs *engine)
{
	/* Synchronise with residual timers and any softirq they raise */
	del_timer_sync(&engine->execlists.timer);
	del_timer_sync(&engine->execlists.preempt);
	tasklet_kill(&engine->execlists.tasklet);
}

static void execlists_release(struct intel_engine_cs *engine)
{
=======
}

static void execlists_shutdown(struct intel_engine_cs *engine)
{
	/* Synchronise with residual timers and any softirq they raise */
	del_timer_sync(&engine->execlists.timer);
	del_timer_sync(&engine->execlists.preempt);
	tasklet_kill(&engine->execlists.tasklet);
}

static void execlists_release(struct intel_engine_cs *engine)
{
>>>>>>> 77a36a3a
	execlists_shutdown(engine);

	intel_engine_cleanup_common(engine);
	lrc_destroy_wa_ctx(engine);
}

static void
logical_ring_default_vfuncs(struct intel_engine_cs *engine)
{
	/* Default vfuncs which can be overriden by each engine. */

	engine->resume = execlists_resume;

	engine->cops = &execlists_context_ops;
	engine->request_alloc = execlists_request_alloc;

	engine->emit_flush = gen8_emit_flush;
	engine->emit_init_breadcrumb = gen8_emit_init_breadcrumb;
	engine->emit_fini_breadcrumb = gen8_emit_fini_breadcrumb;
	if (INTEL_GEN(engine->i915) >= 12)
		engine->emit_fini_breadcrumb = gen12_emit_fini_breadcrumb;

	engine->set_default_submission = intel_execlists_set_default_submission;

	if (INTEL_GEN(engine->i915) < 11) {
		engine->irq_enable = gen8_logical_ring_enable_irq;
		engine->irq_disable = gen8_logical_ring_disable_irq;
	} else {
		/*
		 * TODO: On Gen11 interrupt masks need to be clear
		 * to allow C6 entry. Keep interrupts enabled at
		 * and take the hit of generating extra interrupts
		 * until a more refined solution exists.
		 */
	}
}

static inline void
logical_ring_default_irqs(struct intel_engine_cs *engine)
{
	unsigned int shift = 0;

	if (INTEL_GEN(engine->i915) < 11) {
		const u8 irq_shifts[] = {
			[RCS0]  = GEN8_RCS_IRQ_SHIFT,
			[BCS0]  = GEN8_BCS_IRQ_SHIFT,
			[VCS0]  = GEN8_VCS0_IRQ_SHIFT,
			[VCS1]  = GEN8_VCS1_IRQ_SHIFT,
			[VECS0] = GEN8_VECS_IRQ_SHIFT,
		};

		shift = irq_shifts[engine->id];
	}

	engine->irq_enable_mask = GT_RENDER_USER_INTERRUPT << shift;
	engine->irq_keep_mask = GT_CONTEXT_SWITCH_INTERRUPT << shift;
}

static void rcs_submission_override(struct intel_engine_cs *engine)
{
	switch (INTEL_GEN(engine->i915)) {
	case 12:
		engine->emit_flush = gen12_emit_flush_render;
		engine->emit_fini_breadcrumb = gen12_emit_fini_breadcrumb_rcs;
		break;
	case 11:
		engine->emit_flush = gen11_emit_flush_render;
		engine->emit_fini_breadcrumb = gen11_emit_fini_breadcrumb_rcs;
		break;
	default:
		engine->emit_flush = gen8_emit_flush_render;
		engine->emit_fini_breadcrumb = gen8_emit_fini_breadcrumb_rcs;
		break;
	}
}

int intel_execlists_submission_setup(struct intel_engine_cs *engine)
{
	struct intel_engine_execlists * const execlists = &engine->execlists;
	struct drm_i915_private *i915 = engine->i915;
	struct intel_uncore *uncore = engine->uncore;
	u32 base = engine->mmio_base;

	tasklet_init(&engine->execlists.tasklet,
		     execlists_submission_tasklet, (unsigned long)engine);
	timer_setup(&engine->execlists.timer, execlists_timeslice, 0);
	timer_setup(&engine->execlists.preempt, execlists_preempt, 0);

	logical_ring_default_vfuncs(engine);
	logical_ring_default_irqs(engine);

	if (engine->class == RENDER_CLASS)
		rcs_submission_override(engine);

	if (intel_init_workaround_bb(engine))
		/*
		 * We continue even if we fail to initialize WA batch
		 * because we only expect rare glitches but nothing
		 * critical to prevent us from using GPU
		 */
		DRM_ERROR("WA batch buffer initialization failed\n");

	if (HAS_LOGICAL_RING_ELSQ(i915)) {
		execlists->submit_reg = uncore->regs +
			i915_mmio_reg_offset(RING_EXECLIST_SQ_CONTENTS(base));
		execlists->ctrl_reg = uncore->regs +
			i915_mmio_reg_offset(RING_EXECLIST_CONTROL(base));
	} else {
		execlists->submit_reg = uncore->regs +
			i915_mmio_reg_offset(RING_ELSP(base));
	}

	execlists->csb_status =
		&engine->status_page.addr[I915_HWS_CSB_BUF0_INDEX];

	execlists->csb_write =
		&engine->status_page.addr[intel_hws_csb_write_index(i915)];

	if (INTEL_GEN(i915) < 11)
		execlists->csb_size = GEN8_CSB_ENTRIES;
	else
		execlists->csb_size = GEN11_CSB_ENTRIES;

	reset_csb_pointers(engine);

	/* Finally, take ownership and responsibility for cleanup! */
	engine->release = execlists_release;

	return 0;
}

static u32 intel_lr_indirect_ctx_offset(const struct intel_engine_cs *engine)
{
	u32 indirect_ctx_offset;

	switch (INTEL_GEN(engine->i915)) {
	default:
		MISSING_CASE(INTEL_GEN(engine->i915));
		/* fall through */
	case 12:
		indirect_ctx_offset =
			GEN12_CTX_RCS_INDIRECT_CTX_OFFSET_DEFAULT;
		break;
	case 11:
		indirect_ctx_offset =
			GEN11_CTX_RCS_INDIRECT_CTX_OFFSET_DEFAULT;
		break;
	case 10:
		indirect_ctx_offset =
			GEN10_CTX_RCS_INDIRECT_CTX_OFFSET_DEFAULT;
		break;
	case 9:
		indirect_ctx_offset =
			GEN9_CTX_RCS_INDIRECT_CTX_OFFSET_DEFAULT;
		break;
	case 8:
		indirect_ctx_offset =
			GEN8_CTX_RCS_INDIRECT_CTX_OFFSET_DEFAULT;
		break;
	}

	return indirect_ctx_offset;
}


static void init_common_reg_state(u32 * const regs,
				  const struct intel_engine_cs *engine,
				  const struct intel_ring *ring,
				  bool inhibit)
{
	u32 ctl;

	ctl = _MASKED_BIT_ENABLE(CTX_CTRL_INHIBIT_SYN_CTX_SWITCH);
	ctl |= _MASKED_BIT_DISABLE(CTX_CTRL_ENGINE_CTX_RESTORE_INHIBIT);
	if (inhibit)
		ctl |= CTX_CTRL_ENGINE_CTX_RESTORE_INHIBIT;
	if (INTEL_GEN(engine->i915) < 11)
		ctl |= _MASKED_BIT_DISABLE(CTX_CTRL_ENGINE_CTX_SAVE_INHIBIT |
					   CTX_CTRL_RS_CTX_ENABLE);
	regs[CTX_CONTEXT_CONTROL] = ctl;

	regs[CTX_RING_CTL] = RING_CTL_SIZE(ring->size) | RING_VALID;
}

static void init_wa_bb_reg_state(u32 * const regs,
				 const struct intel_engine_cs *engine,
				 u32 pos_bb_per_ctx)
{
	const struct i915_ctx_workarounds * const wa_ctx = &engine->wa_ctx;

	if (wa_ctx->per_ctx.size) {
		const u32 ggtt_offset = i915_ggtt_offset(wa_ctx->vma);

		regs[pos_bb_per_ctx] =
			(ggtt_offset + wa_ctx->per_ctx.offset) | 0x01;
	}

	if (wa_ctx->indirect_ctx.size) {
		const u32 ggtt_offset = i915_ggtt_offset(wa_ctx->vma);

		regs[pos_bb_per_ctx + 2] =
			(ggtt_offset + wa_ctx->indirect_ctx.offset) |
			(wa_ctx->indirect_ctx.size / CACHELINE_BYTES);

		regs[pos_bb_per_ctx + 4] =
			intel_lr_indirect_ctx_offset(engine) << 6;
	}
}

static void init_ppgtt_reg_state(u32 *regs, const struct i915_ppgtt *ppgtt)
{
	if (i915_vm_is_4lvl(&ppgtt->vm)) {
		/* 64b PPGTT (48bit canonical)
		 * PDP0_DESCRIPTOR contains the base address to PML4 and
		 * other PDP Descriptors are ignored.
		 */
		ASSIGN_CTX_PML4(ppgtt, regs);
	} else {
		ASSIGN_CTX_PDP(ppgtt, regs, 3);
		ASSIGN_CTX_PDP(ppgtt, regs, 2);
		ASSIGN_CTX_PDP(ppgtt, regs, 1);
		ASSIGN_CTX_PDP(ppgtt, regs, 0);
	}
}

static struct i915_ppgtt *vm_alias(struct i915_address_space *vm)
{
	if (i915_is_ggtt(vm))
		return i915_vm_to_ggtt(vm)->alias;
	else
		return i915_vm_to_ppgtt(vm);
}

static void execlists_init_reg_state(u32 *regs,
				     const struct intel_context *ce,
				     const struct intel_engine_cs *engine,
				     const struct intel_ring *ring,
				     bool inhibit)
{
	/*
	 * A context is actually a big batch buffer with several
	 * MI_LOAD_REGISTER_IMM commands followed by (reg, value) pairs. The
	 * values we are setting here are only for the first context restore:
	 * on a subsequent save, the GPU will recreate this batchbuffer with new
	 * values (including all the missing MI_LOAD_REGISTER_IMM commands that
	 * we are not initializing here).
	 *
	 * Must keep consistent with virtual_update_register_offsets().
	 */
	set_offsets(regs, reg_offsets(engine), engine, inhibit);

	init_common_reg_state(regs, engine, ring, inhibit);
	init_ppgtt_reg_state(regs, vm_alias(ce->vm));

	init_wa_bb_reg_state(regs, engine,
			     INTEL_GEN(engine->i915) >= 12 ?
			     GEN12_CTX_BB_PER_CTX_PTR :
			     CTX_BB_PER_CTX_PTR);

	__reset_stop_ring(regs, engine);
}

static int
populate_lr_context(struct intel_context *ce,
		    struct drm_i915_gem_object *ctx_obj,
		    struct intel_engine_cs *engine,
		    struct intel_ring *ring)
{
	bool inhibit = true;
	void *vaddr;
	int ret;

	vaddr = i915_gem_object_pin_map(ctx_obj, I915_MAP_WB);
	if (IS_ERR(vaddr)) {
		ret = PTR_ERR(vaddr);
		DRM_DEBUG_DRIVER("Could not map object pages! (%d)\n", ret);
		return ret;
	}

	set_redzone(vaddr, engine);

	if (engine->default_state) {
		void *defaults;

		defaults = i915_gem_object_pin_map(engine->default_state,
						   I915_MAP_WB);
		if (IS_ERR(defaults)) {
			ret = PTR_ERR(defaults);
			goto err_unpin_ctx;
		}

		memcpy(vaddr, defaults, engine->context_size);
		i915_gem_object_unpin_map(engine->default_state);
		__set_bit(CONTEXT_VALID_BIT, &ce->flags);
		inhibit = false;
	}

	/* The second page of the context object contains some fields which must
	 * be set up prior to the first execution. */
	execlists_init_reg_state(vaddr + LRC_STATE_PN * PAGE_SIZE,
				 ce, engine, ring, inhibit);

	ret = 0;
err_unpin_ctx:
	__i915_gem_object_flush_map(ctx_obj, 0, engine->context_size);
	i915_gem_object_unpin_map(ctx_obj);
	return ret;
}

static int __execlists_context_alloc(struct intel_context *ce,
				     struct intel_engine_cs *engine)
{
	struct drm_i915_gem_object *ctx_obj;
	struct intel_ring *ring;
	struct i915_vma *vma;
	u32 context_size;
	int ret;

	GEM_BUG_ON(ce->state);
	context_size = round_up(engine->context_size, I915_GTT_PAGE_SIZE);

	if (IS_ENABLED(CONFIG_DRM_I915_DEBUG_GEM))
		context_size += I915_GTT_PAGE_SIZE; /* for redzone */

	ctx_obj = i915_gem_object_create_shmem(engine->i915, context_size);
	if (IS_ERR(ctx_obj))
		return PTR_ERR(ctx_obj);

	vma = i915_vma_instance(ctx_obj, &engine->gt->ggtt->vm, NULL);
	if (IS_ERR(vma)) {
		ret = PTR_ERR(vma);
		goto error_deref_obj;
	}

	if (!ce->timeline) {
		struct intel_timeline *tl;

		tl = intel_timeline_create(engine->gt, NULL);
		if (IS_ERR(tl)) {
			ret = PTR_ERR(tl);
			goto error_deref_obj;
		}

		ce->timeline = tl;
	}

	ring = intel_engine_create_ring(engine, (unsigned long)ce->ring);
	if (IS_ERR(ring)) {
		ret = PTR_ERR(ring);
		goto error_deref_obj;
	}

	ret = populate_lr_context(ce, ctx_obj, engine, ring);
	if (ret) {
		DRM_DEBUG_DRIVER("Failed to populate LRC: %d\n", ret);
		goto error_ring_free;
	}

	ce->ring = ring;
	ce->state = vma;

	return 0;

error_ring_free:
	intel_ring_put(ring);
error_deref_obj:
	i915_gem_object_put(ctx_obj);
	return ret;
}

static struct list_head *virtual_queue(struct virtual_engine *ve)
{
	return &ve->base.execlists.default_priolist.requests[0];
}

static void virtual_context_destroy(struct kref *kref)
{
	struct virtual_engine *ve =
		container_of(kref, typeof(*ve), context.ref);
	unsigned int n;

	GEM_BUG_ON(!list_empty(virtual_queue(ve)));
	GEM_BUG_ON(ve->request);
	GEM_BUG_ON(ve->context.inflight);

	for (n = 0; n < ve->num_siblings; n++) {
		struct intel_engine_cs *sibling = ve->siblings[n];
		struct rb_node *node = &ve->nodes[sibling->id].rb;
		unsigned long flags;

		if (RB_EMPTY_NODE(node))
			continue;

		spin_lock_irqsave(&sibling->active.lock, flags);

		/* Detachment is lazily performed in the execlists tasklet */
		if (!RB_EMPTY_NODE(node))
			rb_erase_cached(node, &sibling->execlists.virtual);

		spin_unlock_irqrestore(&sibling->active.lock, flags);
	}
	GEM_BUG_ON(__tasklet_is_scheduled(&ve->base.execlists.tasklet));

	if (ve->context.state)
		__execlists_context_fini(&ve->context);
	intel_context_fini(&ve->context);

	kfree(ve->bonds);
	kfree(ve);
}

static void virtual_engine_initial_hint(struct virtual_engine *ve)
{
	int swp;

	/*
	 * Pick a random sibling on starting to help spread the load around.
	 *
	 * New contexts are typically created with exactly the same order
	 * of siblings, and often started in batches. Due to the way we iterate
	 * the array of sibling when submitting requests, sibling[0] is
	 * prioritised for dequeuing. If we make sure that sibling[0] is fairly
	 * randomised across the system, we also help spread the load by the
	 * first engine we inspect being different each time.
	 *
	 * NB This does not force us to execute on this engine, it will just
	 * typically be the first we inspect for submission.
	 */
	swp = prandom_u32_max(ve->num_siblings);
	if (!swp)
		return;

	swap(ve->siblings[swp], ve->siblings[0]);
	if (!intel_engine_has_relative_mmio(ve->siblings[0]))
		virtual_update_register_offsets(ve->context.lrc_reg_state,
						ve->siblings[0]);
}

static int virtual_context_alloc(struct intel_context *ce)
{
	struct virtual_engine *ve = container_of(ce, typeof(*ve), context);

	return __execlists_context_alloc(ce, ve->siblings[0]);
}

static int virtual_context_pin(struct intel_context *ce)
{
	struct virtual_engine *ve = container_of(ce, typeof(*ve), context);
	int err;

	/* Note: we must use a real engine class for setting up reg state */
	err = __execlists_context_pin(ce, ve->siblings[0]);
	if (err)
		return err;

	virtual_engine_initial_hint(ve);
	return 0;
}

static void virtual_context_enter(struct intel_context *ce)
{
	struct virtual_engine *ve = container_of(ce, typeof(*ve), context);
	unsigned int n;

	for (n = 0; n < ve->num_siblings; n++)
		intel_engine_pm_get(ve->siblings[n]);

	intel_timeline_enter(ce->timeline);
}

static void virtual_context_exit(struct intel_context *ce)
{
	struct virtual_engine *ve = container_of(ce, typeof(*ve), context);
	unsigned int n;

	intel_timeline_exit(ce->timeline);

	for (n = 0; n < ve->num_siblings; n++)
		intel_engine_pm_put(ve->siblings[n]);
}

static const struct intel_context_ops virtual_context_ops = {
	.alloc = virtual_context_alloc,

	.pin = virtual_context_pin,
	.unpin = execlists_context_unpin,

	.enter = virtual_context_enter,
	.exit = virtual_context_exit,

	.destroy = virtual_context_destroy,
};

static intel_engine_mask_t virtual_submission_mask(struct virtual_engine *ve)
{
	struct i915_request *rq;
	intel_engine_mask_t mask;

	rq = READ_ONCE(ve->request);
	if (!rq)
		return 0;

	/* The rq is ready for submission; rq->execution_mask is now stable. */
	mask = rq->execution_mask;
	if (unlikely(!mask)) {
		/* Invalid selection, submit to a random engine in error */
		i915_request_skip(rq, -ENODEV);
		mask = ve->siblings[0]->mask;
	}

	ENGINE_TRACE(&ve->base, "rq=%llx:%lld, mask=%x, prio=%d\n",
		     rq->fence.context, rq->fence.seqno,
		     mask, ve->base.execlists.queue_priority_hint);

	return mask;
}

static void virtual_submission_tasklet(unsigned long data)
{
	struct virtual_engine * const ve = (struct virtual_engine *)data;
	const int prio = ve->base.execlists.queue_priority_hint;
	intel_engine_mask_t mask;
	unsigned int n;

	rcu_read_lock();
	mask = virtual_submission_mask(ve);
	rcu_read_unlock();
	if (unlikely(!mask))
		return;

	local_irq_disable();
	for (n = 0; READ_ONCE(ve->request) && n < ve->num_siblings; n++) {
		struct intel_engine_cs *sibling = ve->siblings[n];
		struct ve_node * const node = &ve->nodes[sibling->id];
		struct rb_node **parent, *rb;
		bool first;

		if (unlikely(!(mask & sibling->mask))) {
			if (!RB_EMPTY_NODE(&node->rb)) {
				spin_lock(&sibling->active.lock);
				rb_erase_cached(&node->rb,
						&sibling->execlists.virtual);
				RB_CLEAR_NODE(&node->rb);
				spin_unlock(&sibling->active.lock);
			}
			continue;
		}

		spin_lock(&sibling->active.lock);

		if (!RB_EMPTY_NODE(&node->rb)) {
			/*
			 * Cheat and avoid rebalancing the tree if we can
			 * reuse this node in situ.
			 */
			first = rb_first_cached(&sibling->execlists.virtual) ==
				&node->rb;
			if (prio == node->prio || (prio > node->prio && first))
				goto submit_engine;

			rb_erase_cached(&node->rb, &sibling->execlists.virtual);
		}

		rb = NULL;
		first = true;
		parent = &sibling->execlists.virtual.rb_root.rb_node;
		while (*parent) {
			struct ve_node *other;

			rb = *parent;
			other = rb_entry(rb, typeof(*other), rb);
			if (prio > other->prio) {
				parent = &rb->rb_left;
			} else {
				parent = &rb->rb_right;
				first = false;
			}
		}

		rb_link_node(&node->rb, rb, parent);
		rb_insert_color_cached(&node->rb,
				       &sibling->execlists.virtual,
				       first);

submit_engine:
		GEM_BUG_ON(RB_EMPTY_NODE(&node->rb));
		node->prio = prio;
		if (first && prio > sibling->execlists.queue_priority_hint) {
			sibling->execlists.queue_priority_hint = prio;
			tasklet_hi_schedule(&sibling->execlists.tasklet);
		}

		spin_unlock(&sibling->active.lock);
	}
	local_irq_enable();
}

static void virtual_submit_request(struct i915_request *rq)
{
	struct virtual_engine *ve = to_virtual_engine(rq->engine);
	struct i915_request *old;
	unsigned long flags;

	ENGINE_TRACE(&ve->base, "rq=%llx:%lld\n",
		     rq->fence.context,
		     rq->fence.seqno);

	GEM_BUG_ON(ve->base.submit_request != virtual_submit_request);

	spin_lock_irqsave(&ve->base.active.lock, flags);

	old = ve->request;
	if (old) { /* background completion event from preempt-to-busy */
		GEM_BUG_ON(!i915_request_completed(old));
		__i915_request_submit(old);
		i915_request_put(old);
	}

	if (i915_request_completed(rq)) {
		__i915_request_submit(rq);

		ve->base.execlists.queue_priority_hint = INT_MIN;
		ve->request = NULL;
	} else {
		ve->base.execlists.queue_priority_hint = rq_prio(rq);
		ve->request = i915_request_get(rq);

		GEM_BUG_ON(!list_empty(virtual_queue(ve)));
		list_move_tail(&rq->sched.link, virtual_queue(ve));

		tasklet_schedule(&ve->base.execlists.tasklet);
	}

	spin_unlock_irqrestore(&ve->base.active.lock, flags);
}

static struct ve_bond *
virtual_find_bond(struct virtual_engine *ve,
		  const struct intel_engine_cs *master)
{
	int i;

	for (i = 0; i < ve->num_bonds; i++) {
		if (ve->bonds[i].master == master)
			return &ve->bonds[i];
	}

	return NULL;
}

static void
virtual_bond_execute(struct i915_request *rq, struct dma_fence *signal)
{
	struct virtual_engine *ve = to_virtual_engine(rq->engine);
	intel_engine_mask_t allowed, exec;
	struct ve_bond *bond;

	allowed = ~to_request(signal)->engine->mask;

	bond = virtual_find_bond(ve, to_request(signal)->engine);
	if (bond)
		allowed &= bond->sibling_mask;

	/* Restrict the bonded request to run on only the available engines */
	exec = READ_ONCE(rq->execution_mask);
	while (!try_cmpxchg(&rq->execution_mask, &exec, exec & allowed))
		;

	/* Prevent the master from being re-run on the bonded engines */
	to_request(signal)->execution_mask &= ~allowed;
}

struct intel_context *
intel_execlists_create_virtual(struct intel_engine_cs **siblings,
			       unsigned int count)
{
	struct virtual_engine *ve;
	unsigned int n;
	int err;

	if (count == 0)
		return ERR_PTR(-EINVAL);

	if (count == 1)
		return intel_context_create(siblings[0]);

	ve = kzalloc(struct_size(ve, siblings, count), GFP_KERNEL);
	if (!ve)
		return ERR_PTR(-ENOMEM);

	ve->base.i915 = siblings[0]->i915;
	ve->base.gt = siblings[0]->gt;
	ve->base.uncore = siblings[0]->uncore;
	ve->base.id = -1;

	ve->base.class = OTHER_CLASS;
	ve->base.uabi_class = I915_ENGINE_CLASS_INVALID;
	ve->base.instance = I915_ENGINE_CLASS_INVALID_VIRTUAL;
	ve->base.uabi_instance = I915_ENGINE_CLASS_INVALID_VIRTUAL;

	/*
	 * The decision on whether to submit a request using semaphores
	 * depends on the saturated state of the engine. We only compute
	 * this during HW submission of the request, and we need for this
	 * state to be globally applied to all requests being submitted
	 * to this engine. Virtual engines encompass more than one physical
	 * engine and so we cannot accurately tell in advance if one of those
	 * engines is already saturated and so cannot afford to use a semaphore
	 * and be pessimized in priority for doing so -- if we are the only
	 * context using semaphores after all other clients have stopped, we
	 * will be starved on the saturated system. Such a global switch for
	 * semaphores is less than ideal, but alas is the current compromise.
	 */
	ve->base.saturated = ALL_ENGINES;

	snprintf(ve->base.name, sizeof(ve->base.name), "virtual");

	intel_engine_init_active(&ve->base, ENGINE_VIRTUAL);
	intel_engine_init_breadcrumbs(&ve->base);
	intel_engine_init_execlists(&ve->base);

	ve->base.cops = &virtual_context_ops;
	ve->base.request_alloc = execlists_request_alloc;

	ve->base.schedule = i915_schedule;
	ve->base.submit_request = virtual_submit_request;
	ve->base.bond_execute = virtual_bond_execute;

	INIT_LIST_HEAD(virtual_queue(ve));
	ve->base.execlists.queue_priority_hint = INT_MIN;
	tasklet_init(&ve->base.execlists.tasklet,
		     virtual_submission_tasklet,
		     (unsigned long)ve);

	intel_context_init(&ve->context, &ve->base);

	for (n = 0; n < count; n++) {
		struct intel_engine_cs *sibling = siblings[n];

		GEM_BUG_ON(!is_power_of_2(sibling->mask));
		if (sibling->mask & ve->base.mask) {
			DRM_DEBUG("duplicate %s entry in load balancer\n",
				  sibling->name);
			err = -EINVAL;
			goto err_put;
		}

		/*
		 * The virtual engine implementation is tightly coupled to
		 * the execlists backend -- we push out request directly
		 * into a tree inside each physical engine. We could support
		 * layering if we handle cloning of the requests and
		 * submitting a copy into each backend.
		 */
		if (sibling->execlists.tasklet.func !=
		    execlists_submission_tasklet) {
			err = -ENODEV;
			goto err_put;
		}

		GEM_BUG_ON(RB_EMPTY_NODE(&ve->nodes[sibling->id].rb));
		RB_CLEAR_NODE(&ve->nodes[sibling->id].rb);

		ve->siblings[ve->num_siblings++] = sibling;
		ve->base.mask |= sibling->mask;

		/*
		 * All physical engines must be compatible for their emission
		 * functions (as we build the instructions during request
		 * construction and do not alter them before submission
		 * on the physical engine). We use the engine class as a guide
		 * here, although that could be refined.
		 */
		if (ve->base.class != OTHER_CLASS) {
			if (ve->base.class != sibling->class) {
				DRM_DEBUG("invalid mixing of engine class, sibling %d, already %d\n",
					  sibling->class, ve->base.class);
				err = -EINVAL;
				goto err_put;
			}
			continue;
		}

		ve->base.class = sibling->class;
		ve->base.uabi_class = sibling->uabi_class;
		snprintf(ve->base.name, sizeof(ve->base.name),
			 "v%dx%d", ve->base.class, count);
		ve->base.context_size = sibling->context_size;

		ve->base.emit_bb_start = sibling->emit_bb_start;
		ve->base.emit_flush = sibling->emit_flush;
		ve->base.emit_init_breadcrumb = sibling->emit_init_breadcrumb;
		ve->base.emit_fini_breadcrumb = sibling->emit_fini_breadcrumb;
		ve->base.emit_fini_breadcrumb_dw =
			sibling->emit_fini_breadcrumb_dw;

		ve->base.flags = sibling->flags;
	}

	ve->base.flags |= I915_ENGINE_IS_VIRTUAL;

	return &ve->context;

err_put:
	intel_context_put(&ve->context);
	return ERR_PTR(err);
}

struct intel_context *
intel_execlists_clone_virtual(struct intel_engine_cs *src)
{
	struct virtual_engine *se = to_virtual_engine(src);
	struct intel_context *dst;

	dst = intel_execlists_create_virtual(se->siblings,
					     se->num_siblings);
	if (IS_ERR(dst))
		return dst;

	if (se->num_bonds) {
		struct virtual_engine *de = to_virtual_engine(dst->engine);

		de->bonds = kmemdup(se->bonds,
				    sizeof(*se->bonds) * se->num_bonds,
				    GFP_KERNEL);
		if (!de->bonds) {
			intel_context_put(dst);
			return ERR_PTR(-ENOMEM);
		}

		de->num_bonds = se->num_bonds;
	}

	return dst;
}

int intel_virtual_engine_attach_bond(struct intel_engine_cs *engine,
				     const struct intel_engine_cs *master,
				     const struct intel_engine_cs *sibling)
{
	struct virtual_engine *ve = to_virtual_engine(engine);
	struct ve_bond *bond;
	int n;

	/* Sanity check the sibling is part of the virtual engine */
	for (n = 0; n < ve->num_siblings; n++)
		if (sibling == ve->siblings[n])
			break;
	if (n == ve->num_siblings)
		return -EINVAL;

	bond = virtual_find_bond(ve, master);
	if (bond) {
		bond->sibling_mask |= sibling->mask;
		return 0;
	}

	bond = krealloc(ve->bonds,
			sizeof(*bond) * (ve->num_bonds + 1),
			GFP_KERNEL);
	if (!bond)
		return -ENOMEM;

	bond[ve->num_bonds].master = master;
	bond[ve->num_bonds].sibling_mask = sibling->mask;

	ve->bonds = bond;
	ve->num_bonds++;

	return 0;
}

struct intel_engine_cs *
intel_virtual_engine_get_sibling(struct intel_engine_cs *engine,
				 unsigned int sibling)
{
	struct virtual_engine *ve = to_virtual_engine(engine);

	if (sibling >= ve->num_siblings)
		return NULL;

	return ve->siblings[sibling];
}

void intel_execlists_show_requests(struct intel_engine_cs *engine,
				   struct drm_printer *m,
				   void (*show_request)(struct drm_printer *m,
							struct i915_request *rq,
							const char *prefix),
				   unsigned int max)
{
	const struct intel_engine_execlists *execlists = &engine->execlists;
	struct i915_request *rq, *last;
	unsigned long flags;
	unsigned int count;
	struct rb_node *rb;

	spin_lock_irqsave(&engine->active.lock, flags);

	last = NULL;
	count = 0;
	list_for_each_entry(rq, &engine->active.requests, sched.link) {
		if (count++ < max - 1)
			show_request(m, rq, "\t\tE ");
		else
			last = rq;
	}
	if (last) {
		if (count > max) {
			drm_printf(m,
				   "\t\t...skipping %d executing requests...\n",
				   count - max);
		}
		show_request(m, last, "\t\tE ");
	}

	last = NULL;
	count = 0;
	if (execlists->queue_priority_hint != INT_MIN)
		drm_printf(m, "\t\tQueue priority hint: %d\n",
			   execlists->queue_priority_hint);
	for (rb = rb_first_cached(&execlists->queue); rb; rb = rb_next(rb)) {
		struct i915_priolist *p = rb_entry(rb, typeof(*p), node);
		int i;

		priolist_for_each_request(rq, p, i) {
			if (count++ < max - 1)
				show_request(m, rq, "\t\tQ ");
			else
				last = rq;
		}
	}
	if (last) {
		if (count > max) {
			drm_printf(m,
				   "\t\t...skipping %d queued requests...\n",
				   count - max);
		}
		show_request(m, last, "\t\tQ ");
	}

	last = NULL;
	count = 0;
	for (rb = rb_first_cached(&execlists->virtual); rb; rb = rb_next(rb)) {
		struct virtual_engine *ve =
			rb_entry(rb, typeof(*ve), nodes[engine->id].rb);
		struct i915_request *rq = READ_ONCE(ve->request);

		if (rq) {
			if (count++ < max - 1)
				show_request(m, rq, "\t\tV ");
			else
				last = rq;
		}
	}
	if (last) {
		if (count > max) {
			drm_printf(m,
				   "\t\t...skipping %d virtual requests...\n",
				   count - max);
		}
		show_request(m, last, "\t\tV ");
	}

	spin_unlock_irqrestore(&engine->active.lock, flags);
}

void intel_lr_context_reset(struct intel_engine_cs *engine,
			    struct intel_context *ce,
			    u32 head,
			    bool scrub)
{
	GEM_BUG_ON(!intel_context_is_pinned(ce));

	/*
	 * We want a simple context + ring to execute the breadcrumb update.
	 * We cannot rely on the context being intact across the GPU hang,
	 * so clear it and rebuild just what we need for the breadcrumb.
	 * All pending requests for this context will be zapped, and any
	 * future request will be after userspace has had the opportunity
	 * to recreate its own state.
	 */
	if (scrub)
		restore_default_state(ce, engine);

	/* Rerun the request; its payload has been neutered (if guilty). */
	__execlists_update_reg_state(ce, engine, head);
}

bool
intel_engine_in_execlists_submission_mode(const struct intel_engine_cs *engine)
{
	return engine->set_default_submission ==
	       intel_execlists_set_default_submission;
}

#if IS_ENABLED(CONFIG_DRM_I915_SELFTEST)
#include "selftest_lrc.c"
#endif<|MERGE_RESOLUTION|>--- conflicted
+++ resolved
@@ -4233,7 +4233,6 @@
 		engine->emit_bb_start = gen8_emit_bb_start;
 	else
 		engine->emit_bb_start = gen8_emit_bb_start_noarb;
-<<<<<<< HEAD
 }
 
 static void execlists_shutdown(struct intel_engine_cs *engine)
@@ -4246,20 +4245,6 @@
 
 static void execlists_release(struct intel_engine_cs *engine)
 {
-=======
-}
-
-static void execlists_shutdown(struct intel_engine_cs *engine)
-{
-	/* Synchronise with residual timers and any softirq they raise */
-	del_timer_sync(&engine->execlists.timer);
-	del_timer_sync(&engine->execlists.preempt);
-	tasklet_kill(&engine->execlists.tasklet);
-}
-
-static void execlists_release(struct intel_engine_cs *engine)
-{
->>>>>>> 77a36a3a
 	execlists_shutdown(engine);
 
 	intel_engine_cleanup_common(engine);
