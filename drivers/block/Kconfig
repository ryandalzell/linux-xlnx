#
# Block device driver configuration
#

menuconfig BLK_DEV
	bool "Block devices"
	depends on BLOCK
	default y
	---help---
	  Say Y here to get to see options for various different block device
	  drivers. This option alone does not add any kernel code.

	  If you say N, all options in this submenu will be skipped and disabled;
	  only do this if you know what you are doing.

if BLK_DEV

config BLK_DEV_FD
	tristate "Normal floppy disk support"
	depends on ARCH_MAY_HAVE_PC_FDC
	---help---
	  If you want to use the floppy disk drive(s) of your PC under Linux,
	  say Y. Information about this driver, especially important for IBM
	  Thinkpad users, is contained in
	  <file:Documentation/blockdev/floppy.txt>.
	  That file also contains the location of the Floppy driver FAQ as
	  well as location of the fdutils package used to configure additional
	  parameters of the driver at run time.

	  To compile this driver as a module, choose M here: the
	  module will be called floppy.

config AMIGA_FLOPPY
	tristate "Amiga floppy support"
	depends on AMIGA

config ATARI_FLOPPY
	tristate "Atari floppy support"
	depends on ATARI

config MAC_FLOPPY
	tristate "Support for PowerMac floppy"
	depends on PPC_PMAC && !PPC_PMAC64
	help
	  If you have a SWIM-3 (Super Woz Integrated Machine 3; from Apple)
	  floppy controller, say Y here. Most commonly found in PowerMacs.

config BLK_DEV_SWIM
	tristate "Support for SWIM Macintosh floppy"
	depends on M68K && MAC
	help
	  You should select this option if you want floppy support
	  and you don't have a II, IIfx, Q900, Q950 or AV series.

config AMIGA_Z2RAM
	tristate "Amiga Zorro II ramdisk support"
	depends on ZORRO
	help
	  This enables support for using Chip RAM and Zorro II RAM as a
	  ramdisk or as a swap partition. Say Y if you want to include this
	  driver in the kernel.

	  To compile this driver as a module, choose M here: the
	  module will be called z2ram.

config BLK_DEV_XD
	tristate "XT hard disk support"
	depends on ISA && ISA_DMA_API
	select CHECK_SIGNATURE
	help
	  Very old 8 bit hard disk controllers used in the IBM XT computer
	  will be supported if you say Y here.

	  To compile this driver as a module, choose M here: the
	  module will be called xd.

	  It's pretty unlikely that you have one of these: say N.

config PARIDE
	tristate "Parallel port IDE device support"
	depends on PARPORT_PC
	---help---
	  There are many external CD-ROM and disk devices that connect through
	  your computer's parallel port. Most of them are actually IDE devices
	  using a parallel port IDE adapter. This option enables the PARIDE
	  subsystem which contains drivers for many of these external drives.
	  Read <file:Documentation/blockdev/paride.txt> for more information.

	  If you have said Y to the "Parallel-port support" configuration
	  option, you may share a single port between your printer and other
	  parallel port devices. Answer Y to build PARIDE support into your
	  kernel, or M if you would like to build it as a loadable module. If
	  your parallel port support is in a loadable module, you must build
	  PARIDE as a module. If you built PARIDE support into your kernel,
	  you may still build the individual protocol modules and high-level
	  drivers as loadable modules. If you build this support as a module,
	  it will be called paride.

	  To use the PARIDE support, you must say Y or M here and also to at
	  least one high-level driver (e.g. "Parallel port IDE disks",
	  "Parallel port ATAPI CD-ROMs", "Parallel port ATAPI disks" etc.) and
	  to at least one protocol driver (e.g. "ATEN EH-100 protocol",
	  "MicroSolutions backpack protocol", "DataStor Commuter protocol"
	  etc.).

config GDROM
	tristate "SEGA Dreamcast GD-ROM drive"
	depends on SH_DREAMCAST
	help
	  A standard SEGA Dreamcast comes with a modified CD ROM drive called a
	  "GD-ROM" by SEGA to signify it is capable of reading special disks
	  with up to 1 GB of data. This drive will also read standard CD ROM
	  disks. Select this option to access any disks in your GD ROM drive.
	  Most users will want to say "Y" here.
	  You can also build this as a module which will be called gdrom.

source "drivers/block/paride/Kconfig"

config BLK_CPQ_DA
	tristate "Compaq SMART2 support"
	depends on PCI && VIRT_TO_BUS
	help
	  This is the driver for Compaq Smart Array controllers.  Everyone
	  using these boards should say Y here.  See the file
	  <file:Documentation/blockdev/cpqarray.txt> for the current list of
	  boards supported by this driver, and for further information on the
	  use of this driver.

config BLK_CPQ_CISS_DA
	tristate "Compaq Smart Array 5xxx support"
	depends on PCI
	help
	  This is the driver for Compaq Smart Array 5xxx controllers.
	  Everyone using these boards should say Y here.
	  See <file:Documentation/blockdev/cciss.txt> for the current list of
	  boards supported by this driver, and for further information
	  on the use of this driver.

config CISS_SCSI_TAPE
	bool "SCSI tape drive support for Smart Array 5xxx"
	depends on BLK_CPQ_CISS_DA && PROC_FS
	depends on SCSI=y || SCSI=BLK_CPQ_CISS_DA
	help
	  When enabled (Y), this option allows SCSI tape drives and SCSI medium
	  changers (tape robots) to be accessed via a Compaq 5xxx array 
	  controller.  (See <file:Documentation/blockdev/cciss.txt> for more details.)

	  "SCSI support" and "SCSI tape support" must also be enabled for this 
	  option to work.

	  When this option is disabled (N), the SCSI portion of the driver 
	  is not compiled.

config BLK_DEV_DAC960
	tristate "Mylex DAC960/DAC1100 PCI RAID Controller support"
	depends on PCI
	help
	  This driver adds support for the Mylex DAC960, AcceleRAID, and
	  eXtremeRAID PCI RAID controllers.  See the file
	  <file:Documentation/blockdev/README.DAC960> for further information
	  about this driver.

	  To compile this driver as a module, choose M here: the
	  module will be called DAC960.

config BLK_DEV_UMEM
	tristate "Micro Memory MM5415 Battery Backed RAM support (EXPERIMENTAL)"
	depends on PCI && EXPERIMENTAL
	---help---
	  Saying Y here will include support for the MM5415 family of
	  battery backed (Non-volatile) RAM cards.
	  <http://www.umem.com/>

	  The cards appear as block devices that can be partitioned into
	  as many as 15 partitions.

	  To compile this driver as a module, choose M here: the
	  module will be called umem.

	  The umem driver has not yet been allocated a MAJOR number, so
	  one is chosen dynamically.

config BLK_DEV_UBD
	bool "Virtual block device"
	depends on UML
	---help---
          The User-Mode Linux port includes a driver called UBD which will let
          you access arbitrary files on the host computer as block devices.
          Unless you know that you do not need such virtual block devices say
          Y here.

config BLK_DEV_UBD_SYNC
	bool "Always do synchronous disk IO for UBD"
	depends on BLK_DEV_UBD
	---help---
	  Writes to the virtual block device are not immediately written to the
	  host's disk; this may cause problems if, for example, the User-Mode
	  Linux 'Virtual Machine' uses a journalling filesystem and the host
	  computer crashes.

          Synchronous operation (i.e. always writing data to the host's disk
          immediately) is configurable on a per-UBD basis by using a special
          kernel command line option.  Alternatively, you can say Y here to
          turn on synchronous operation by default for all block devices.

          If you're running a journalling file system (like reiserfs, for
          example) in your virtual machine, you will want to say Y here.  If
          you care for the safety of the data in your virtual machine, Y is a
          wise choice too.  In all other cases (for example, if you're just
          playing around with User-Mode Linux) you can choose N.

config BLK_DEV_COW_COMMON
	bool
	default BLK_DEV_UBD

config BLK_DEV_LOOP
	tristate "Loopback device support"
	---help---
	  Saying Y here will allow you to use a regular file as a block
	  device; you can then create a file system on that block device and
	  mount it just as you would mount other block devices such as hard
	  drive partitions, CD-ROM drives or floppy drives. The loop devices
	  are block special device files with major number 7 and typically
	  called /dev/loop0, /dev/loop1 etc.

	  This is useful if you want to check an ISO 9660 file system before
	  burning the CD, or if you want to use floppy images without first
	  writing them to floppy. Furthermore, some Linux distributions avoid
	  the need for a dedicated Linux partition by keeping their complete
	  root file system inside a DOS FAT file using this loop device
	  driver.

	  To use the loop device, you need the losetup utility, found in the
	  util-linux package, see
	  <ftp://ftp.kernel.org/pub/linux/utils/util-linux/>.

	  The loop device driver can also be used to "hide" a file system in
	  a disk partition, floppy, or regular file, either using encryption
	  (scrambling the data) or steganography (hiding the data in the low
	  bits of, say, a sound file). This is also safe if the file resides
	  on a remote file server.

	  There are several ways of encrypting disks. Some of these require
	  kernel patches. The vanilla kernel offers the cryptoloop option
	  and a Device Mapper target (which is superior, as it supports all
	  file systems). If you want to use the cryptoloop, say Y to both
	  LOOP and CRYPTOLOOP, and make sure you have a recent (version 2.12
	  or later) version of util-linux. Additionally, be aware that
	  the cryptoloop is not safe for storing journaled filesystems.

	  Note that this loop device has nothing to do with the loopback
	  device used for network connections from the machine to itself.

	  To compile this driver as a module, choose M here: the
	  module will be called loop.

	  Most users will answer N here.

config BLK_DEV_CRYPTOLOOP
	tristate "Cryptoloop Support"
	select CRYPTO
	select CRYPTO_CBC
	depends on BLK_DEV_LOOP
	---help---
	  Say Y here if you want to be able to use the ciphers that are 
	  provided by the CryptoAPI as loop transformation. This might be
	  used as hard disk encryption.

	  WARNING: This device is not safe for journaled file systems like
	  ext3 or Reiserfs. Please use the Device Mapper crypto module
	  instead, which can be configured to be on-disk compatible with the
	  cryptoloop device.

config BLK_DEV_NBD
	tristate "Network block device support"
	depends on NET
	---help---
	  Saying Y here will allow your computer to be a client for network
	  block devices, i.e. it will be able to use block devices exported by
	  servers (mount file systems on them etc.). Communication between
	  client and server works over TCP/IP networking, but to the client
	  program this is hidden: it looks like a regular local file access to
	  a block device special file such as /dev/nd0.

	  Network block devices also allows you to run a block-device in
	  userland (making server and client physically the same computer,
	  communicating using the loopback network device).

	  Read <file:Documentation/blockdev/nbd.txt> for more information,
	  especially about where to find the server code, which runs in user
	  space and does not need special kernel support.

	  Note that this has nothing to do with the network file systems NFS
	  or Coda; you can say N here even if you intend to use NFS or Coda.

	  To compile this driver as a module, choose M here: the
	  module will be called nbd.

	  If unsure, say N.

config BLK_DEV_SX8
	tristate "Promise SATA SX8 support"
	depends on PCI
	---help---
	  Saying Y or M here will enable support for the 
	  Promise SATA SX8 controllers.

	  Use devices /dev/sx8/$N and /dev/sx8/$Np$M.

config BLK_DEV_UB
	tristate "Low Performance USB Block driver"
	depends on USB
	help
	  This driver supports certain USB attached storage devices
	  such as flash keys.

	  If you enable this driver, it is recommended to avoid conflicts
	  with usb-storage by enabling USB_LIBUSUAL.

	  If unsure, say N.

config BLK_DEV_RAM
	tristate "RAM block device support"
	---help---
	  Saying Y here will allow you to use a portion of your RAM memory as
	  a block device, so that you can make file systems on it, read and
	  write to it and do all the other things that you can do with normal
	  block devices (such as hard drives). It is usually used to load and
	  store a copy of a minimal root file system off of a floppy into RAM
	  during the initial install of Linux.

	  Note that the kernel command line option "ramdisk=XX" is now obsolete.
	  For details, read <file:Documentation/blockdev/ramdisk.txt>.

	  To compile this driver as a module, choose M here: the
	  module will be called rd.

	  Most normal users won't need the RAM disk functionality, and can
	  thus say N here.

config BLK_DEV_RAM_COUNT
	int "Default number of RAM disks"
	default "16"
	depends on BLK_DEV_RAM
	help
	  The default value is 16 RAM disks. Change this if you know what you
	  are doing. If you boot from a filesystem that needs to be extracted
	  in memory, you will need at least one RAM disk (e.g. root on cramfs).

config BLK_DEV_RAM_SIZE
	int "Default RAM disk size (kbytes)"
	depends on BLK_DEV_RAM
	default "4096"
	help
	  The default value is 4096 kilobytes. Only change this if you know
	  what you are doing.

config BLK_DEV_XIP
	bool "Support XIP filesystems on RAM block device"
	depends on BLK_DEV_RAM
	default n
	help
	  Support XIP filesystems (such as ext2 with XIP support on) on
	  top of block ram device. This will slightly enlarge the kernel, and
	  will prevent RAM block device backing store memory from being
	  allocated from highmem (only a problem for highmem systems).

config CDROM_PKTCDVD
	tristate "Packet writing on CD/DVD media"
	depends on !UML
	help
	  If you have a CDROM/DVD drive that supports packet writing, say
	  Y to include support. It should work with any MMC/Mt Fuji
	  compliant ATAPI or SCSI drive, which is just about any newer
	  DVD/CD writer.

	  Currently only writing to CD-RW, DVD-RW, DVD+RW and DVDRAM discs
	  is possible.
	  DVD-RW disks must be in restricted overwrite mode.

	  See the file <file:Documentation/cdrom/packet-writing.txt>
	  for further information on the use of this driver.

	  To compile this driver as a module, choose M here: the
	  module will be called pktcdvd.

config CDROM_PKTCDVD_BUFFERS
	int "Free buffers for data gathering"
	depends on CDROM_PKTCDVD
	default "8"
	help
	  This controls the maximum number of active concurrent packets. More
	  concurrent packets can increase write performance, but also require
	  more memory. Each concurrent packet will require approximately 64Kb
	  of non-swappable kernel memory, memory which will be allocated when
	  a disc is opened for writing.

config CDROM_PKTCDVD_WCACHE
	bool "Enable write caching (EXPERIMENTAL)"
	depends on CDROM_PKTCDVD && EXPERIMENTAL
	help
	  If enabled, write caching will be set for the CD-R/W device. For now
	  this option is dangerous unless the CD-RW media is known good, as we
	  don't do deferred write error handling yet.

config ATA_OVER_ETH
	tristate "ATA over Ethernet support"
	depends on NET
	help
	This driver provides Support for ATA over Ethernet block
	devices like the Coraid EtherDrive (R) Storage Blade.

config MG_DISK
	tristate "mGine mflash, gflash support"
	depends on ARM && GPIOLIB
	help
	  mGine mFlash(gFlash) block device driver

config MG_DISK_RES
	int "Size of reserved area before MBR"
	depends on MG_DISK
	default 0
	help
	  Define size of reserved area that usually used for boot. Unit is KB.
	  All of the block device operation will be taken this value as start
	  offset
	  Examples:
			1024 => 1 MB

config SUNVDC
	tristate "Sun Virtual Disk Client support"
	depends on SUN_LDOMS
	help
	  Support for virtual disk devices as a client under Sun
	  Logical Domains.

source "drivers/s390/block/Kconfig"

config XILINX_SYSACE
	tristate "Xilinx SystemACE support"
<<<<<<< HEAD
	depends on XILINX_DRIVERS
	help
	  Include support for the Xilinx SystemACE CompactFlash interface

config XILINX_SYSACE_OLD
	tristate "Xilinx SystemACE support (old driver)"
	depends on XILINX_DRIVERS
=======
	depends on 4xx || MICROBLAZE
>>>>>>> 8e4a718f
	help
	  Include support for the Xilinx SystemACE CompactFlash interface

config XEN_BLKDEV_FRONTEND
	tristate "Xen virtual block device support"
	depends on XEN
	default y
	help
	  This driver implements the front-end of the Xen virtual
	  block device driver.  It communicates with a back-end driver
	  in another domain which drives the actual block device.

config VIRTIO_BLK
	tristate "Virtio block driver (EXPERIMENTAL)"
	depends on EXPERIMENTAL && VIRTIO
	---help---
	  This is the virtual block driver for virtio.  It can be used with
          lguest or QEMU based VMMs (like KVM or Xen).  Say Y or M.

config BLK_DEV_HD
	bool "Very old hard disk (MFM/RLL/IDE) driver"
	depends on HAVE_IDE
	depends on !ARM || ARCH_RPC || ARCH_SHARK || BROKEN
	help
	  This is a very old hard disk driver that lacks the enhanced
	  functionality of the newer ones.

	  It is required for systems with ancient MFM/RLL/ESDI drives.

	  If unsure, say N.

endif # BLK_DEV<|MERGE_RESOLUTION|>--- conflicted
+++ resolved
@@ -438,17 +438,7 @@
 
 config XILINX_SYSACE
 	tristate "Xilinx SystemACE support"
-<<<<<<< HEAD
-	depends on XILINX_DRIVERS
-	help
-	  Include support for the Xilinx SystemACE CompactFlash interface
-
-config XILINX_SYSACE_OLD
-	tristate "Xilinx SystemACE support (old driver)"
-	depends on XILINX_DRIVERS
-=======
 	depends on 4xx || MICROBLAZE
->>>>>>> 8e4a718f
 	help
 	  Include support for the Xilinx SystemACE CompactFlash interface
 
