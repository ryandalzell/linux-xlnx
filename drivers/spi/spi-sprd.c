--- conflicted
+++ resolved
@@ -678,11 +678,7 @@
 	if (d->unit != SPI_DELAY_UNIT_SCK)
 		return -EINVAL;
 
-<<<<<<< HEAD
-	val = readl_relaxed(ss->base + SPRD_SPI_CTL7);
-=======
 	val = readl_relaxed(ss->base + SPRD_SPI_CTL0);
->>>>>>> a7196caf
 	val &= ~(SPRD_SPI_SCK_REV | SPRD_SPI_NG_TX | SPRD_SPI_NG_RX);
 	/* Set default chip selection, clock phase and clock polarity */
 	val |= ss->hw_mode & SPI_CPHA ? SPRD_SPI_NG_RX : SPRD_SPI_NG_TX;
