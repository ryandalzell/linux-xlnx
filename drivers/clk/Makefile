--- conflicted
+++ resolved
@@ -90,11 +90,5 @@
 obj-$(CONFIG_COMMON_CLK_VERSATILE)	+= versatile/
 obj-$(CONFIG_X86)			+= x86/
 obj-$(CONFIG_ARCH_ZX)			+= zte/
-<<<<<<< HEAD
 obj-$(CONFIG_ARCH_ZYNQ)			+= zynq/
-obj-$(CONFIG_COMMON_CLK_ZYNQMP)		+= zynqmp/
-obj-$(CONFIG_H8300)		+= h8300/
-obj-$(CONFIG_ARC_PLAT_AXS10X)		+= axs10x/
-=======
-obj-$(CONFIG_ARCH_ZYNQ)			+= zynq/
->>>>>>> c8d2bc9b
+obj-$(CONFIG_COMMON_CLK_ZYNQMP)		+= zynqmp/