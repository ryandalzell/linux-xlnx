--- conflicted
+++ resolved
@@ -349,12 +349,6 @@
 	list_for_each_entry_safe(sync_item, spos, &sync_add_list, list) {
 		(void)ionic_lif_addr_add(lif, sync_item->f.cmd.mac.addr);
 
-<<<<<<< HEAD
-		if (sync_item->f.state != IONIC_FILTER_STATE_SYNCED)
-			set_bit(IONIC_LIF_F_FILTER_SYNC_NEEDED, lif->state);
-
-=======
->>>>>>> 318a54c0
 		list_del(&sync_item->list);
 		devm_kfree(dev, sync_item);
 	}
