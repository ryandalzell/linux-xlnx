# SPDX-License-Identifier: GPL-2.0-only
#
# Xilinx device configuration
#

config NET_VENDOR_XILINX
	bool "Xilinx devices"
	default y
<<<<<<< HEAD
	depends on PPC || PPC32 || MICROBLAZE || ARCH_ZYNQ || MIPS || ARCH_ZYNQMP
=======
>>>>>>> e0d688d4
	---help---
	  If you have a network (Ethernet) card belonging to this class, say Y.

	  Note that the answer to this question doesn't directly affect the
	  kernel: saying N will just cause the configurator to skip all
	  the questions about Xilinx devices. If you say Y, you will be asked
	  for your specific card in the following questions.

if NET_VENDOR_XILINX

config XILINX_EMACLITE
	tristate "Xilinx 10/100 Ethernet Lite support"
<<<<<<< HEAD
	depends on PPC32 || MICROBLAZE || ARCH_ZYNQ || MIPS || ARCH_ZYNQMP
=======
>>>>>>> e0d688d4
	select PHYLIB
	depends on HAS_IOMEM
	---help---
	  This driver supports the 10/100 Ethernet Lite from Xilinx.

config XILINX_AXI_EMAC
<<<<<<< HEAD
	tristate "Xilinx AXI Ethernet support"
	depends on (MICROBLAZE || ARCH_ZYNQ || ARCH_ZYNQMP)
	select PHYLIB
	---help---
	  This driver supports the Xilinx AXI 1G/2.5G, 10 Gigabit,
	  10G/25G High Speed and USXGMII Ethernet Subsystem.

config XILINX_AXI_EMAC_HWTSTAMP
	bool "Generate hardware packet timestamps"
	depends on XILINX_AXI_EMAC
	depends on PTP_1588_CLOCK
	default n
	---help---
	  Generate hardware packet timestamps. This is to facilitate IEEE 1588.

=======
	tristate "Xilinx 10/100/1000 AXI Ethernet support"
	select PHYLIB
	---help---
	  This driver supports the 10/100/1000 Ethernet from Xilinx for the
	  AXI bus interface used in Xilinx Virtex FPGAs and Soc's.
config XILINX_AXI_EMAC_HWTSTAMP
	bool "Generate hardware packet timestamps"
	depends on XILINX_AXI_EMAC
	select PTP_1588_CLOCK
	default n
	---help---
	  Generate hardware packet timestamps. This is to facilitate IEE 1588.
>>>>>>> e0d688d4
config  AXIENET_HAS_MCDMA
	bool "AXI Ethernet is configured with MCDMA"
	depends on XILINX_AXI_EMAC
	default n
	---help---
	  When hardware is generated with AXI Ethernet with MCDMA select this option.

config XILINX_LL_TEMAC
	tristate "Xilinx LL TEMAC (LocalLink Tri-mode Ethernet MAC) driver"
	depends on PPC || MICROBLAZE || X86 || COMPILE_TEST
	select PHYLIB
	---help---
	  This driver supports the Xilinx 10/100/1000 LocalLink TEMAC
	  core used in Xilinx Spartan and Virtex FPGAs

config XILINX_TSN
	bool "Enable Xilinx's TSN IP"
	default n
	---help---
	  Enable Xilinx's TSN IP.

config XILINX_TSN_PTP
	bool "Generate hardware packet timestamps using Xilinx's TSN IP"
	depends on XILINX_TSN
<<<<<<< HEAD
	depends on PTP_1588_CLOCK
	default y
	---help---
	  Generate hardware packet timestamps. This is to facilitate IEEE 1588.
=======
	select PTP_1588_CLOCK
	default y
	---help---
	  Generate hardare packet timestamps. This is to facilitate IEE 1588.
>>>>>>> e0d688d4

config XILINX_TSN_QBV
	bool "Support Qbv protocol in TSN"
	depends on XILINX_TSN_PTP
<<<<<<< HEAD
	depends on PTP_1588_CLOCK
=======
	select PTP_1588_CLOCK
>>>>>>> e0d688d4
	default y
	---help---
	  Enables TSN Qbv protocol.

config XILINX_TSN_SWITCH
	bool "Support TSN switch"
	depends on XILINX_TSN
	default y
	---help---
	  Enable Xilinx's TSN Switch support.

config XILINX_TSN_QCI
	bool "Support Qci protocol in TSN"
	depends on XILINX_TSN_SWITCH
	default y
	---help---
	  Enable TSN QCI protocol.

config XILINX_TSN_CB
	bool "Support CB protocol in TSN"
	depends on XILINX_TSN_SWITCH
	default y
	---help---
	  Enable TSN CB protocol support.

config XILINX_TSN_QBR
       bool "Support QBR protocol in TSN"
       depends on XILINX_TSN_SWITCH
       default y
       ---help---
         Enable TSN QBR protocol support.

endif # NET_VENDOR_XILINX<|MERGE_RESOLUTION|>--- conflicted
+++ resolved
@@ -6,10 +6,6 @@
 config NET_VENDOR_XILINX
 	bool "Xilinx devices"
 	default y
-<<<<<<< HEAD
-	depends on PPC || PPC32 || MICROBLAZE || ARCH_ZYNQ || MIPS || ARCH_ZYNQMP
-=======
->>>>>>> e0d688d4
 	---help---
 	  If you have a network (Ethernet) card belonging to this class, say Y.
 
@@ -22,33 +18,12 @@
 
 config XILINX_EMACLITE
 	tristate "Xilinx 10/100 Ethernet Lite support"
-<<<<<<< HEAD
-	depends on PPC32 || MICROBLAZE || ARCH_ZYNQ || MIPS || ARCH_ZYNQMP
-=======
->>>>>>> e0d688d4
 	select PHYLIB
 	depends on HAS_IOMEM
 	---help---
 	  This driver supports the 10/100 Ethernet Lite from Xilinx.
 
 config XILINX_AXI_EMAC
-<<<<<<< HEAD
-	tristate "Xilinx AXI Ethernet support"
-	depends on (MICROBLAZE || ARCH_ZYNQ || ARCH_ZYNQMP)
-	select PHYLIB
-	---help---
-	  This driver supports the Xilinx AXI 1G/2.5G, 10 Gigabit,
-	  10G/25G High Speed and USXGMII Ethernet Subsystem.
-
-config XILINX_AXI_EMAC_HWTSTAMP
-	bool "Generate hardware packet timestamps"
-	depends on XILINX_AXI_EMAC
-	depends on PTP_1588_CLOCK
-	default n
-	---help---
-	  Generate hardware packet timestamps. This is to facilitate IEEE 1588.
-
-=======
 	tristate "Xilinx 10/100/1000 AXI Ethernet support"
 	select PHYLIB
 	---help---
@@ -61,7 +36,6 @@
 	default n
 	---help---
 	  Generate hardware packet timestamps. This is to facilitate IEE 1588.
->>>>>>> e0d688d4
 config  AXIENET_HAS_MCDMA
 	bool "AXI Ethernet is configured with MCDMA"
 	depends on XILINX_AXI_EMAC
@@ -86,26 +60,15 @@
 config XILINX_TSN_PTP
 	bool "Generate hardware packet timestamps using Xilinx's TSN IP"
 	depends on XILINX_TSN
-<<<<<<< HEAD
-	depends on PTP_1588_CLOCK
-	default y
-	---help---
-	  Generate hardware packet timestamps. This is to facilitate IEEE 1588.
-=======
 	select PTP_1588_CLOCK
 	default y
 	---help---
 	  Generate hardare packet timestamps. This is to facilitate IEE 1588.
->>>>>>> e0d688d4
 
 config XILINX_TSN_QBV
 	bool "Support Qbv protocol in TSN"
 	depends on XILINX_TSN_PTP
-<<<<<<< HEAD
-	depends on PTP_1588_CLOCK
-=======
 	select PTP_1588_CLOCK
->>>>>>> e0d688d4
 	default y
 	---help---
 	  Enables TSN Qbv protocol.
