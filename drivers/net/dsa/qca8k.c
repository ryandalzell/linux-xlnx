// SPDX-License-Identifier: GPL-2.0
/*
 * Copyright (C) 2009 Felix Fietkau <nbd@nbd.name>
 * Copyright (C) 2011-2012 Gabor Juhos <juhosg@openwrt.org>
 * Copyright (c) 2015, 2019, The Linux Foundation. All rights reserved.
 * Copyright (c) 2016 John Crispin <john@phrozen.org>
 */

#include <linux/module.h>
#include <linux/phy.h>
#include <linux/netdevice.h>
#include <linux/bitfield.h>
#include <linux/regmap.h>
#include <net/dsa.h>
#include <linux/of_net.h>
#include <linux/of_mdio.h>
#include <linux/of_platform.h>
#include <linux/if_bridge.h>
#include <linux/mdio.h>
#include <linux/phylink.h>
#include <linux/gpio/consumer.h>
#include <linux/etherdevice.h>

#include "qca8k.h"

#define MIB_DESC(_s, _o, _n)	\
	{			\
		.size = (_s),	\
		.offset = (_o),	\
		.name = (_n),	\
	}

static const struct qca8k_mib_desc ar8327_mib[] = {
	MIB_DESC(1, 0x00, "RxBroad"),
	MIB_DESC(1, 0x04, "RxPause"),
	MIB_DESC(1, 0x08, "RxMulti"),
	MIB_DESC(1, 0x0c, "RxFcsErr"),
	MIB_DESC(1, 0x10, "RxAlignErr"),
	MIB_DESC(1, 0x14, "RxRunt"),
	MIB_DESC(1, 0x18, "RxFragment"),
	MIB_DESC(1, 0x1c, "Rx64Byte"),
	MIB_DESC(1, 0x20, "Rx128Byte"),
	MIB_DESC(1, 0x24, "Rx256Byte"),
	MIB_DESC(1, 0x28, "Rx512Byte"),
	MIB_DESC(1, 0x2c, "Rx1024Byte"),
	MIB_DESC(1, 0x30, "Rx1518Byte"),
	MIB_DESC(1, 0x34, "RxMaxByte"),
	MIB_DESC(1, 0x38, "RxTooLong"),
	MIB_DESC(2, 0x3c, "RxGoodByte"),
	MIB_DESC(2, 0x44, "RxBadByte"),
	MIB_DESC(1, 0x4c, "RxOverFlow"),
	MIB_DESC(1, 0x50, "Filtered"),
	MIB_DESC(1, 0x54, "TxBroad"),
	MIB_DESC(1, 0x58, "TxPause"),
	MIB_DESC(1, 0x5c, "TxMulti"),
	MIB_DESC(1, 0x60, "TxUnderRun"),
	MIB_DESC(1, 0x64, "Tx64Byte"),
	MIB_DESC(1, 0x68, "Tx128Byte"),
	MIB_DESC(1, 0x6c, "Tx256Byte"),
	MIB_DESC(1, 0x70, "Tx512Byte"),
	MIB_DESC(1, 0x74, "Tx1024Byte"),
	MIB_DESC(1, 0x78, "Tx1518Byte"),
	MIB_DESC(1, 0x7c, "TxMaxByte"),
	MIB_DESC(1, 0x80, "TxOverSize"),
	MIB_DESC(2, 0x84, "TxByte"),
	MIB_DESC(1, 0x8c, "TxCollision"),
	MIB_DESC(1, 0x90, "TxAbortCol"),
	MIB_DESC(1, 0x94, "TxMultiCol"),
	MIB_DESC(1, 0x98, "TxSingleCol"),
	MIB_DESC(1, 0x9c, "TxExcDefer"),
	MIB_DESC(1, 0xa0, "TxDefer"),
	MIB_DESC(1, 0xa4, "TxLateCol"),
	MIB_DESC(1, 0xa8, "RXUnicast"),
	MIB_DESC(1, 0xac, "TXUnicast"),
};

/* The 32bit switch registers are accessed indirectly. To achieve this we need
 * to set the page of the register. Track the last page that was set to reduce
 * mdio writes
 */
static u16 qca8k_current_page = 0xffff;

static void
qca8k_split_addr(u32 regaddr, u16 *r1, u16 *r2, u16 *page)
{
	regaddr >>= 1;
	*r1 = regaddr & 0x1e;

	regaddr >>= 5;
	*r2 = regaddr & 0x7;

	regaddr >>= 3;
	*page = regaddr & 0x3ff;
}

static int
qca8k_mii_read32(struct mii_bus *bus, int phy_id, u32 regnum, u32 *val)
{
	int ret;

	ret = bus->read(bus, phy_id, regnum);
	if (ret >= 0) {
		*val = ret;
		ret = bus->read(bus, phy_id, regnum + 1);
		*val |= ret << 16;
	}

	if (ret < 0) {
		dev_err_ratelimited(&bus->dev,
				    "failed to read qca8k 32bit register\n");
		*val = 0;
		return ret;
	}

	return 0;
}

static void
qca8k_mii_write32(struct mii_bus *bus, int phy_id, u32 regnum, u32 val)
{
	u16 lo, hi;
	int ret;

	lo = val & 0xffff;
	hi = (u16)(val >> 16);

	ret = bus->write(bus, phy_id, regnum, lo);
	if (ret >= 0)
		ret = bus->write(bus, phy_id, regnum + 1, hi);
	if (ret < 0)
		dev_err_ratelimited(&bus->dev,
				    "failed to write qca8k 32bit register\n");
}

static int
qca8k_set_page(struct mii_bus *bus, u16 page)
{
	int ret;

	if (page == qca8k_current_page)
		return 0;

	ret = bus->write(bus, 0x18, 0, page);
	if (ret < 0) {
		dev_err_ratelimited(&bus->dev,
				    "failed to set qca8k page\n");
		return ret;
	}

	qca8k_current_page = page;
	usleep_range(1000, 2000);
	return 0;
}

static int
qca8k_read(struct qca8k_priv *priv, u32 reg, u32 *val)
{
	return regmap_read(priv->regmap, reg, val);
}

static int
qca8k_write(struct qca8k_priv *priv, u32 reg, u32 val)
{
	return regmap_write(priv->regmap, reg, val);
}

static int
qca8k_rmw(struct qca8k_priv *priv, u32 reg, u32 mask, u32 write_val)
{
	return regmap_update_bits(priv->regmap, reg, mask, write_val);
}

static int
qca8k_regmap_read(void *ctx, uint32_t reg, uint32_t *val)
{
	struct qca8k_priv *priv = (struct qca8k_priv *)ctx;
	struct mii_bus *bus = priv->bus;
	u16 r1, r2, page;
	int ret;

	qca8k_split_addr(reg, &r1, &r2, &page);

	mutex_lock_nested(&bus->mdio_lock, MDIO_MUTEX_NESTED);

	ret = qca8k_set_page(bus, page);
	if (ret < 0)
		goto exit;

	ret = qca8k_mii_read32(bus, 0x10 | r2, r1, val);

exit:
	mutex_unlock(&bus->mdio_lock);
	return ret;
}

static int
qca8k_regmap_write(void *ctx, uint32_t reg, uint32_t val)
{
	struct qca8k_priv *priv = (struct qca8k_priv *)ctx;
	struct mii_bus *bus = priv->bus;
	u16 r1, r2, page;
	int ret;

	qca8k_split_addr(reg, &r1, &r2, &page);

	mutex_lock_nested(&bus->mdio_lock, MDIO_MUTEX_NESTED);

	ret = qca8k_set_page(bus, page);
	if (ret < 0)
		goto exit;

	qca8k_mii_write32(bus, 0x10 | r2, r1, val);

exit:
	mutex_unlock(&bus->mdio_lock);
	return ret;
}

static int
qca8k_regmap_update_bits(void *ctx, uint32_t reg, uint32_t mask, uint32_t write_val)
{
	struct qca8k_priv *priv = (struct qca8k_priv *)ctx;
	struct mii_bus *bus = priv->bus;
	u16 r1, r2, page;
	u32 val;
	int ret;

	qca8k_split_addr(reg, &r1, &r2, &page);

	mutex_lock_nested(&bus->mdio_lock, MDIO_MUTEX_NESTED);

	ret = qca8k_set_page(bus, page);
	if (ret < 0)
		goto exit;

	ret = qca8k_mii_read32(bus, 0x10 | r2, r1, &val);
	if (ret < 0)
		goto exit;

	val &= ~mask;
	val |= write_val;
	qca8k_mii_write32(bus, 0x10 | r2, r1, val);

exit:
	mutex_unlock(&bus->mdio_lock);

	return ret;
}

static const struct regmap_range qca8k_readable_ranges[] = {
	regmap_reg_range(0x0000, 0x00e4), /* Global control */
	regmap_reg_range(0x0100, 0x0168), /* EEE control */
	regmap_reg_range(0x0200, 0x0270), /* Parser control */
	regmap_reg_range(0x0400, 0x0454), /* ACL */
	regmap_reg_range(0x0600, 0x0718), /* Lookup */
	regmap_reg_range(0x0800, 0x0b70), /* QM */
	regmap_reg_range(0x0c00, 0x0c80), /* PKT */
	regmap_reg_range(0x0e00, 0x0e98), /* L3 */
	regmap_reg_range(0x1000, 0x10ac), /* MIB - Port0 */
	regmap_reg_range(0x1100, 0x11ac), /* MIB - Port1 */
	regmap_reg_range(0x1200, 0x12ac), /* MIB - Port2 */
	regmap_reg_range(0x1300, 0x13ac), /* MIB - Port3 */
	regmap_reg_range(0x1400, 0x14ac), /* MIB - Port4 */
	regmap_reg_range(0x1500, 0x15ac), /* MIB - Port5 */
	regmap_reg_range(0x1600, 0x16ac), /* MIB - Port6 */

};

static const struct regmap_access_table qca8k_readable_table = {
	.yes_ranges = qca8k_readable_ranges,
	.n_yes_ranges = ARRAY_SIZE(qca8k_readable_ranges),
};

static struct regmap_config qca8k_regmap_config = {
	.reg_bits = 16,
	.val_bits = 32,
	.reg_stride = 4,
	.max_register = 0x16ac, /* end MIB - Port6 range */
	.reg_read = qca8k_regmap_read,
	.reg_write = qca8k_regmap_write,
	.reg_update_bits = qca8k_regmap_update_bits,
	.rd_table = &qca8k_readable_table,
	.disable_locking = true, /* Locking is handled by qca8k read/write */
	.cache_type = REGCACHE_NONE, /* Explicitly disable CACHE */
};

static int
qca8k_busy_wait(struct qca8k_priv *priv, u32 reg, u32 mask)
{
	u32 val;

	return regmap_read_poll_timeout(priv->regmap, reg, val, !(val & mask), 0,
				       QCA8K_BUSY_WAIT_TIMEOUT * USEC_PER_MSEC);
}

static int
qca8k_fdb_read(struct qca8k_priv *priv, struct qca8k_fdb *fdb)
{
	u32 reg[4], val;
	int i, ret;

	/* load the ARL table into an array */
	for (i = 0; i < 4; i++) {
		ret = qca8k_read(priv, QCA8K_REG_ATU_DATA0 + (i * 4), &val);
		if (ret < 0)
			return ret;

		reg[i] = val;
	}

	/* vid - 83:72 */
	fdb->vid = FIELD_GET(QCA8K_ATU_VID_MASK, reg[2]);
	/* aging - 67:64 */
	fdb->aging = FIELD_GET(QCA8K_ATU_STATUS_MASK, reg[2]);
	/* portmask - 54:48 */
	fdb->port_mask = FIELD_GET(QCA8K_ATU_PORT_MASK, reg[1]);
	/* mac - 47:0 */
	fdb->mac[0] = FIELD_GET(QCA8K_ATU_ADDR0_MASK, reg[1]);
	fdb->mac[1] = FIELD_GET(QCA8K_ATU_ADDR1_MASK, reg[1]);
	fdb->mac[2] = FIELD_GET(QCA8K_ATU_ADDR2_MASK, reg[0]);
	fdb->mac[3] = FIELD_GET(QCA8K_ATU_ADDR3_MASK, reg[0]);
	fdb->mac[4] = FIELD_GET(QCA8K_ATU_ADDR4_MASK, reg[0]);
	fdb->mac[5] = FIELD_GET(QCA8K_ATU_ADDR5_MASK, reg[0]);

	return 0;
}

static void
qca8k_fdb_write(struct qca8k_priv *priv, u16 vid, u8 port_mask, const u8 *mac,
		u8 aging)
{
	u32 reg[3] = { 0 };
	int i;

	/* vid - 83:72 */
	reg[2] = FIELD_PREP(QCA8K_ATU_VID_MASK, vid);
	/* aging - 67:64 */
	reg[2] |= FIELD_PREP(QCA8K_ATU_STATUS_MASK, aging);
	/* portmask - 54:48 */
	reg[1] = FIELD_PREP(QCA8K_ATU_PORT_MASK, port_mask);
	/* mac - 47:0 */
	reg[1] |= FIELD_PREP(QCA8K_ATU_ADDR0_MASK, mac[0]);
	reg[1] |= FIELD_PREP(QCA8K_ATU_ADDR1_MASK, mac[1]);
	reg[0] |= FIELD_PREP(QCA8K_ATU_ADDR2_MASK, mac[2]);
	reg[0] |= FIELD_PREP(QCA8K_ATU_ADDR3_MASK, mac[3]);
	reg[0] |= FIELD_PREP(QCA8K_ATU_ADDR4_MASK, mac[4]);
	reg[0] |= FIELD_PREP(QCA8K_ATU_ADDR5_MASK, mac[5]);

	/* load the array into the ARL table */
	for (i = 0; i < 3; i++)
		qca8k_write(priv, QCA8K_REG_ATU_DATA0 + (i * 4), reg[i]);
}

static int
qca8k_fdb_access(struct qca8k_priv *priv, enum qca8k_fdb_cmd cmd, int port)
{
	u32 reg;
	int ret;

	/* Set the command and FDB index */
	reg = QCA8K_ATU_FUNC_BUSY;
	reg |= cmd;
	if (port >= 0) {
		reg |= QCA8K_ATU_FUNC_PORT_EN;
		reg |= FIELD_PREP(QCA8K_ATU_FUNC_PORT_MASK, port);
	}

	/* Write the function register triggering the table access */
	ret = qca8k_write(priv, QCA8K_REG_ATU_FUNC, reg);
	if (ret)
		return ret;

	/* wait for completion */
	ret = qca8k_busy_wait(priv, QCA8K_REG_ATU_FUNC, QCA8K_ATU_FUNC_BUSY);
	if (ret)
		return ret;

	/* Check for table full violation when adding an entry */
	if (cmd == QCA8K_FDB_LOAD) {
		ret = qca8k_read(priv, QCA8K_REG_ATU_FUNC, &reg);
		if (ret < 0)
			return ret;
		if (reg & QCA8K_ATU_FUNC_FULL)
			return -1;
	}

	return 0;
}

static int
qca8k_fdb_next(struct qca8k_priv *priv, struct qca8k_fdb *fdb, int port)
{
	int ret;

	qca8k_fdb_write(priv, fdb->vid, fdb->port_mask, fdb->mac, fdb->aging);
	ret = qca8k_fdb_access(priv, QCA8K_FDB_NEXT, port);
	if (ret < 0)
		return ret;

	return qca8k_fdb_read(priv, fdb);
}

static int
qca8k_fdb_add(struct qca8k_priv *priv, const u8 *mac, u16 port_mask,
	      u16 vid, u8 aging)
{
	int ret;

	mutex_lock(&priv->reg_mutex);
	qca8k_fdb_write(priv, vid, port_mask, mac, aging);
	ret = qca8k_fdb_access(priv, QCA8K_FDB_LOAD, -1);
	mutex_unlock(&priv->reg_mutex);

	return ret;
}

static int
qca8k_fdb_del(struct qca8k_priv *priv, const u8 *mac, u16 port_mask, u16 vid)
{
	int ret;

	mutex_lock(&priv->reg_mutex);
	qca8k_fdb_write(priv, vid, port_mask, mac, 0);
	ret = qca8k_fdb_access(priv, QCA8K_FDB_PURGE, -1);
	mutex_unlock(&priv->reg_mutex);

	return ret;
}

static void
qca8k_fdb_flush(struct qca8k_priv *priv)
{
	mutex_lock(&priv->reg_mutex);
	qca8k_fdb_access(priv, QCA8K_FDB_FLUSH, -1);
	mutex_unlock(&priv->reg_mutex);
}

static int
qca8k_fdb_search_and_insert(struct qca8k_priv *priv, u8 port_mask,
			    const u8 *mac, u16 vid)
{
	struct qca8k_fdb fdb = { 0 };
	int ret;

	mutex_lock(&priv->reg_mutex);

	qca8k_fdb_write(priv, vid, 0, mac, 0);
	ret = qca8k_fdb_access(priv, QCA8K_FDB_SEARCH, -1);
	if (ret < 0)
		goto exit;

	ret = qca8k_fdb_read(priv, &fdb);
	if (ret < 0)
		goto exit;

	/* Rule exist. Delete first */
	if (!fdb.aging) {
		ret = qca8k_fdb_access(priv, QCA8K_FDB_PURGE, -1);
		if (ret)
			goto exit;
	}

	/* Add port to fdb portmask */
	fdb.port_mask |= port_mask;

	qca8k_fdb_write(priv, vid, fdb.port_mask, mac, fdb.aging);
	ret = qca8k_fdb_access(priv, QCA8K_FDB_LOAD, -1);

exit:
	mutex_unlock(&priv->reg_mutex);
	return ret;
}

static int
qca8k_fdb_search_and_del(struct qca8k_priv *priv, u8 port_mask,
			 const u8 *mac, u16 vid)
{
	struct qca8k_fdb fdb = { 0 };
	int ret;

	mutex_lock(&priv->reg_mutex);

	qca8k_fdb_write(priv, vid, 0, mac, 0);
	ret = qca8k_fdb_access(priv, QCA8K_FDB_SEARCH, -1);
	if (ret < 0)
		goto exit;

	/* Rule doesn't exist. Why delete? */
	if (!fdb.aging) {
		ret = -EINVAL;
		goto exit;
	}

	ret = qca8k_fdb_access(priv, QCA8K_FDB_PURGE, -1);
	if (ret)
		goto exit;

	/* Only port in the rule is this port. Don't re insert */
	if (fdb.port_mask == port_mask)
		goto exit;

	/* Remove port from port mask */
	fdb.port_mask &= ~port_mask;

	qca8k_fdb_write(priv, vid, fdb.port_mask, mac, fdb.aging);
	ret = qca8k_fdb_access(priv, QCA8K_FDB_LOAD, -1);

exit:
	mutex_unlock(&priv->reg_mutex);
	return ret;
}

static int
qca8k_vlan_access(struct qca8k_priv *priv, enum qca8k_vlan_cmd cmd, u16 vid)
{
	u32 reg;
	int ret;

	/* Set the command and VLAN index */
	reg = QCA8K_VTU_FUNC1_BUSY;
	reg |= cmd;
	reg |= FIELD_PREP(QCA8K_VTU_FUNC1_VID_MASK, vid);

	/* Write the function register triggering the table access */
	ret = qca8k_write(priv, QCA8K_REG_VTU_FUNC1, reg);
	if (ret)
		return ret;

	/* wait for completion */
	ret = qca8k_busy_wait(priv, QCA8K_REG_VTU_FUNC1, QCA8K_VTU_FUNC1_BUSY);
	if (ret)
		return ret;

	/* Check for table full violation when adding an entry */
	if (cmd == QCA8K_VLAN_LOAD) {
		ret = qca8k_read(priv, QCA8K_REG_VTU_FUNC1, &reg);
		if (ret < 0)
			return ret;
		if (reg & QCA8K_VTU_FUNC1_FULL)
			return -ENOMEM;
	}

	return 0;
}

static int
qca8k_vlan_add(struct qca8k_priv *priv, u8 port, u16 vid, bool untagged)
{
	u32 reg;
	int ret;

	/*
	   We do the right thing with VLAN 0 and treat it as untagged while
	   preserving the tag on egress.
	 */
	if (vid == 0)
		return 0;

	mutex_lock(&priv->reg_mutex);
	ret = qca8k_vlan_access(priv, QCA8K_VLAN_READ, vid);
	if (ret < 0)
		goto out;

	ret = qca8k_read(priv, QCA8K_REG_VTU_FUNC0, &reg);
	if (ret < 0)
		goto out;
	reg |= QCA8K_VTU_FUNC0_VALID | QCA8K_VTU_FUNC0_IVL_EN;
	reg &= ~QCA8K_VTU_FUNC0_EG_MODE_PORT_MASK(port);
	if (untagged)
		reg |= QCA8K_VTU_FUNC0_EG_MODE_PORT_UNTAG(port);
	else
		reg |= QCA8K_VTU_FUNC0_EG_MODE_PORT_TAG(port);

	ret = qca8k_write(priv, QCA8K_REG_VTU_FUNC0, reg);
	if (ret)
		goto out;
	ret = qca8k_vlan_access(priv, QCA8K_VLAN_LOAD, vid);

out:
	mutex_unlock(&priv->reg_mutex);

	return ret;
}

static int
qca8k_vlan_del(struct qca8k_priv *priv, u8 port, u16 vid)
{
	u32 reg, mask;
	int ret, i;
	bool del;

	mutex_lock(&priv->reg_mutex);
	ret = qca8k_vlan_access(priv, QCA8K_VLAN_READ, vid);
	if (ret < 0)
		goto out;

	ret = qca8k_read(priv, QCA8K_REG_VTU_FUNC0, &reg);
	if (ret < 0)
		goto out;
	reg &= ~QCA8K_VTU_FUNC0_EG_MODE_PORT_MASK(port);
	reg |= QCA8K_VTU_FUNC0_EG_MODE_PORT_NOT(port);

	/* Check if we're the last member to be removed */
	del = true;
	for (i = 0; i < QCA8K_NUM_PORTS; i++) {
		mask = QCA8K_VTU_FUNC0_EG_MODE_PORT_NOT(i);

		if ((reg & mask) != mask) {
			del = false;
			break;
		}
	}

	if (del) {
		ret = qca8k_vlan_access(priv, QCA8K_VLAN_PURGE, vid);
	} else {
		ret = qca8k_write(priv, QCA8K_REG_VTU_FUNC0, reg);
		if (ret)
			goto out;
		ret = qca8k_vlan_access(priv, QCA8K_VLAN_LOAD, vid);
	}

out:
	mutex_unlock(&priv->reg_mutex);

	return ret;
}

static int
qca8k_mib_init(struct qca8k_priv *priv)
{
	int ret;

	mutex_lock(&priv->reg_mutex);
	ret = regmap_set_bits(priv->regmap, QCA8K_REG_MIB, QCA8K_MIB_FLUSH | QCA8K_MIB_BUSY);
	if (ret)
		goto exit;

	ret = qca8k_busy_wait(priv, QCA8K_REG_MIB, QCA8K_MIB_BUSY);
	if (ret)
		goto exit;

	ret = regmap_set_bits(priv->regmap, QCA8K_REG_MIB, QCA8K_MIB_CPU_KEEP);
	if (ret)
		goto exit;

	ret = qca8k_write(priv, QCA8K_REG_MODULE_EN, QCA8K_MODULE_EN_MIB);

exit:
	mutex_unlock(&priv->reg_mutex);
	return ret;
}

static void
qca8k_port_set_status(struct qca8k_priv *priv, int port, int enable)
{
	u32 mask = QCA8K_PORT_STATUS_TXMAC | QCA8K_PORT_STATUS_RXMAC;

	/* Port 0 and 6 have no internal PHY */
	if (port > 0 && port < 6)
		mask |= QCA8K_PORT_STATUS_LINK_AUTO;

	if (enable)
		regmap_set_bits(priv->regmap, QCA8K_REG_PORT_STATUS(port), mask);
	else
		regmap_clear_bits(priv->regmap, QCA8K_REG_PORT_STATUS(port), mask);
}

static u32
qca8k_port_to_phy(int port)
{
	/* From Andrew Lunn:
	 * Port 0 has no internal phy.
	 * Port 1 has an internal PHY at MDIO address 0.
	 * Port 2 has an internal PHY at MDIO address 1.
	 * ...
	 * Port 5 has an internal PHY at MDIO address 4.
	 * Port 6 has no internal PHY.
	 */

	return port - 1;
}

static int
qca8k_mdio_busy_wait(struct mii_bus *bus, u32 reg, u32 mask)
{
	u16 r1, r2, page;
	u32 val;
	int ret, ret1;

	qca8k_split_addr(reg, &r1, &r2, &page);

	ret = read_poll_timeout(qca8k_mii_read32, ret1, !(val & mask), 0,
				QCA8K_BUSY_WAIT_TIMEOUT * USEC_PER_MSEC, false,
				bus, 0x10 | r2, r1, &val);

	/* Check if qca8k_read has failed for a different reason
	 * before returnting -ETIMEDOUT
	 */
	if (ret < 0 && ret1 < 0)
		return ret1;

	return ret;
}

static int
qca8k_mdio_write(struct mii_bus *bus, int phy, int regnum, u16 data)
{
	u16 r1, r2, page;
	u32 val;
	int ret;

	if (regnum >= QCA8K_MDIO_MASTER_MAX_REG)
		return -EINVAL;

	val = QCA8K_MDIO_MASTER_BUSY | QCA8K_MDIO_MASTER_EN |
	      QCA8K_MDIO_MASTER_WRITE | QCA8K_MDIO_MASTER_PHY_ADDR(phy) |
	      QCA8K_MDIO_MASTER_REG_ADDR(regnum) |
	      QCA8K_MDIO_MASTER_DATA(data);

	qca8k_split_addr(QCA8K_MDIO_MASTER_CTRL, &r1, &r2, &page);

	mutex_lock_nested(&bus->mdio_lock, MDIO_MUTEX_NESTED);

	ret = qca8k_set_page(bus, page);
	if (ret)
		goto exit;

	qca8k_mii_write32(bus, 0x10 | r2, r1, val);

	ret = qca8k_mdio_busy_wait(bus, QCA8K_MDIO_MASTER_CTRL,
				   QCA8K_MDIO_MASTER_BUSY);

exit:
	/* even if the busy_wait timeouts try to clear the MASTER_EN */
	qca8k_mii_write32(bus, 0x10 | r2, r1, 0);

	mutex_unlock(&bus->mdio_lock);

	return ret;
}

static int
qca8k_mdio_read(struct mii_bus *bus, int phy, int regnum)
{
	u16 r1, r2, page;
	u32 val;
	int ret;

	if (regnum >= QCA8K_MDIO_MASTER_MAX_REG)
		return -EINVAL;

	val = QCA8K_MDIO_MASTER_BUSY | QCA8K_MDIO_MASTER_EN |
	      QCA8K_MDIO_MASTER_READ | QCA8K_MDIO_MASTER_PHY_ADDR(phy) |
	      QCA8K_MDIO_MASTER_REG_ADDR(regnum);

	qca8k_split_addr(QCA8K_MDIO_MASTER_CTRL, &r1, &r2, &page);

	mutex_lock_nested(&bus->mdio_lock, MDIO_MUTEX_NESTED);

	ret = qca8k_set_page(bus, page);
	if (ret)
		goto exit;

	qca8k_mii_write32(bus, 0x10 | r2, r1, val);

	ret = qca8k_mdio_busy_wait(bus, QCA8K_MDIO_MASTER_CTRL,
				   QCA8K_MDIO_MASTER_BUSY);
	if (ret)
		goto exit;

	ret = qca8k_mii_read32(bus, 0x10 | r2, r1, &val);

exit:
	/* even if the busy_wait timeouts try to clear the MASTER_EN */
	qca8k_mii_write32(bus, 0x10 | r2, r1, 0);

	mutex_unlock(&bus->mdio_lock);

	if (ret >= 0)
		ret = val & QCA8K_MDIO_MASTER_DATA_MASK;

	return ret;
}

static int
qca8k_internal_mdio_write(struct mii_bus *slave_bus, int phy, int regnum, u16 data)
{
	struct qca8k_priv *priv = slave_bus->priv;
	struct mii_bus *bus = priv->bus;

	return qca8k_mdio_write(bus, phy, regnum, data);
}

static int
qca8k_internal_mdio_read(struct mii_bus *slave_bus, int phy, int regnum)
{
	struct qca8k_priv *priv = slave_bus->priv;
	struct mii_bus *bus = priv->bus;

	return qca8k_mdio_read(bus, phy, regnum);
}

static int
qca8k_phy_write(struct dsa_switch *ds, int port, int regnum, u16 data)
{
	struct qca8k_priv *priv = ds->priv;

	/* Check if the legacy mapping should be used and the
	 * port is not correctly mapped to the right PHY in the
	 * devicetree
	 */
	if (priv->legacy_phy_port_mapping)
		port = qca8k_port_to_phy(port) % PHY_MAX_ADDR;

	return qca8k_mdio_write(priv->bus, port, regnum, data);
}

static int
qca8k_phy_read(struct dsa_switch *ds, int port, int regnum)
{
	struct qca8k_priv *priv = ds->priv;
	int ret;

	/* Check if the legacy mapping should be used and the
	 * port is not correctly mapped to the right PHY in the
	 * devicetree
	 */
	if (priv->legacy_phy_port_mapping)
		port = qca8k_port_to_phy(port) % PHY_MAX_ADDR;

	ret = qca8k_mdio_read(priv->bus, port, regnum);

	if (ret < 0)
		return 0xffff;

	return ret;
}

static int
qca8k_mdio_register(struct qca8k_priv *priv, struct device_node *mdio)
{
	struct dsa_switch *ds = priv->ds;
	struct mii_bus *bus;

	bus = devm_mdiobus_alloc(ds->dev);

	if (!bus)
		return -ENOMEM;

	bus->priv = (void *)priv;
	bus->name = "qca8k slave mii";
	bus->read = qca8k_internal_mdio_read;
	bus->write = qca8k_internal_mdio_write;
	snprintf(bus->id, MII_BUS_ID_SIZE, "qca8k-%d",
		 ds->index);

	bus->parent = ds->dev;
	bus->phy_mask = ~ds->phys_mii_mask;

	ds->slave_mii_bus = bus;

	return devm_of_mdiobus_register(priv->dev, bus, mdio);
}

static int
qca8k_setup_mdio_bus(struct qca8k_priv *priv)
{
	u32 internal_mdio_mask = 0, external_mdio_mask = 0, reg;
	struct device_node *ports, *port, *mdio;
	phy_interface_t mode;
	int err;

	ports = of_get_child_by_name(priv->dev->of_node, "ports");
	if (!ports)
		ports = of_get_child_by_name(priv->dev->of_node, "ethernet-ports");

	if (!ports)
		return -EINVAL;

	for_each_available_child_of_node(ports, port) {
		err = of_property_read_u32(port, "reg", &reg);
		if (err) {
			of_node_put(port);
			of_node_put(ports);
			return err;
		}

		if (!dsa_is_user_port(priv->ds, reg))
			continue;

		of_get_phy_mode(port, &mode);

		if (of_property_read_bool(port, "phy-handle") &&
		    mode != PHY_INTERFACE_MODE_INTERNAL)
			external_mdio_mask |= BIT(reg);
		else
			internal_mdio_mask |= BIT(reg);
	}

	of_node_put(ports);
	if (!external_mdio_mask && !internal_mdio_mask) {
		dev_err(priv->dev, "no PHYs are defined.\n");
		return -EINVAL;
	}

	/* The QCA8K_MDIO_MASTER_EN Bit, which grants access to PHYs through
	 * the MDIO_MASTER register also _disconnects_ the external MDC
	 * passthrough to the internal PHYs. It's not possible to use both
	 * configurations at the same time!
	 *
	 * Because this came up during the review process:
	 * If the external mdio-bus driver is capable magically disabling
	 * the QCA8K_MDIO_MASTER_EN and mutex/spin-locking out the qca8k's
	 * accessors for the time being, it would be possible to pull this
	 * off.
	 */
	if (!!external_mdio_mask && !!internal_mdio_mask) {
		dev_err(priv->dev, "either internal or external mdio bus configuration is supported.\n");
		return -EINVAL;
	}

	if (external_mdio_mask) {
		/* Make sure to disable the internal mdio bus in cases
		 * a dt-overlay and driver reload changed the configuration
		 */

		return regmap_clear_bits(priv->regmap, QCA8K_MDIO_MASTER_CTRL,
					 QCA8K_MDIO_MASTER_EN);
	}

	/* Check if the devicetree declare the port:phy mapping */
	mdio = of_get_child_by_name(priv->dev->of_node, "mdio");
	if (of_device_is_available(mdio)) {
		err = qca8k_mdio_register(priv, mdio);
		if (err)
			of_node_put(mdio);

		return err;
	}

	/* If a mapping can't be found the legacy mapping is used,
	 * using the qca8k_port_to_phy function
	 */
	priv->legacy_phy_port_mapping = true;
	priv->ops.phy_read = qca8k_phy_read;
	priv->ops.phy_write = qca8k_phy_write;

	return 0;
}

static int
qca8k_setup_mac_pwr_sel(struct qca8k_priv *priv)
{
	u32 mask = 0;
	int ret = 0;

	/* SoC specific settings for ipq8064.
	 * If more device require this consider adding
	 * a dedicated binding.
	 */
	if (of_machine_is_compatible("qcom,ipq8064"))
		mask |= QCA8K_MAC_PWR_RGMII0_1_8V;

	/* SoC specific settings for ipq8065 */
	if (of_machine_is_compatible("qcom,ipq8065"))
		mask |= QCA8K_MAC_PWR_RGMII1_1_8V;

	if (mask) {
		ret = qca8k_rmw(priv, QCA8K_REG_MAC_PWR_SEL,
				QCA8K_MAC_PWR_RGMII0_1_8V |
				QCA8K_MAC_PWR_RGMII1_1_8V,
				mask);
	}

	return ret;
}

static int qca8k_find_cpu_port(struct dsa_switch *ds)
{
	struct qca8k_priv *priv = ds->priv;

	/* Find the connected cpu port. Valid port are 0 or 6 */
	if (dsa_is_cpu_port(ds, 0))
		return 0;

	dev_dbg(priv->dev, "port 0 is not the CPU port. Checking port 6");

	if (dsa_is_cpu_port(ds, 6))
		return 6;

	return -EINVAL;
}

static int
qca8k_setup_of_pws_reg(struct qca8k_priv *priv)
{
	struct device_node *node = priv->dev->of_node;
	const struct qca8k_match_data *data;
	u32 val = 0;
	int ret;

	/* QCA8327 require to set to the correct mode.
	 * His bigger brother QCA8328 have the 172 pin layout.
	 * Should be applied by default but we set this just to make sure.
	 */
	if (priv->switch_id == QCA8K_ID_QCA8327) {
		data = of_device_get_match_data(priv->dev);

		/* Set the correct package of 148 pin for QCA8327 */
		if (data->reduced_package)
			val |= QCA8327_PWS_PACKAGE148_EN;

		ret = qca8k_rmw(priv, QCA8K_REG_PWS, QCA8327_PWS_PACKAGE148_EN,
				val);
		if (ret)
			return ret;
	}

	if (of_property_read_bool(node, "qca,ignore-power-on-sel"))
		val |= QCA8K_PWS_POWER_ON_SEL;

	if (of_property_read_bool(node, "qca,led-open-drain")) {
		if (!(val & QCA8K_PWS_POWER_ON_SEL)) {
			dev_err(priv->dev, "qca,led-open-drain require qca,ignore-power-on-sel to be set.");
			return -EINVAL;
		}

		val |= QCA8K_PWS_LED_OPEN_EN_CSR;
	}

	return qca8k_rmw(priv, QCA8K_REG_PWS,
			QCA8K_PWS_LED_OPEN_EN_CSR | QCA8K_PWS_POWER_ON_SEL,
			val);
}

static int
qca8k_parse_port_config(struct qca8k_priv *priv)
{
	int port, cpu_port_index = -1, ret;
	struct device_node *port_dn;
	phy_interface_t mode;
	struct dsa_port *dp;
	u32 delay;

	/* We have 2 CPU port. Check them */
<<<<<<< HEAD
	for (port = 0; port < QCA8K_NUM_PORTS && cpu_port_index < QCA8K_NUM_CPU_PORTS; port++) {
=======
	for (port = 0; port < QCA8K_NUM_PORTS; port++) {
>>>>>>> 754e0b0e
		/* Skip every other port */
		if (port != 0 && port != 6)
			continue;

		dp = dsa_to_port(priv->ds, port);
		port_dn = dp->dn;
		cpu_port_index++;

		if (!of_device_is_available(port_dn))
			continue;

		ret = of_get_phy_mode(port_dn, &mode);
		if (ret)
			continue;

		switch (mode) {
		case PHY_INTERFACE_MODE_RGMII:
		case PHY_INTERFACE_MODE_RGMII_ID:
		case PHY_INTERFACE_MODE_RGMII_TXID:
		case PHY_INTERFACE_MODE_RGMII_RXID:
		case PHY_INTERFACE_MODE_SGMII:
			delay = 0;

			if (!of_property_read_u32(port_dn, "tx-internal-delay-ps", &delay))
				/* Switch regs accept value in ns, convert ps to ns */
				delay = delay / 1000;
			else if (mode == PHY_INTERFACE_MODE_RGMII_ID ||
				 mode == PHY_INTERFACE_MODE_RGMII_TXID)
				delay = 1;

<<<<<<< HEAD
			if (delay > QCA8K_MAX_DELAY) {
=======
			if (!FIELD_FIT(QCA8K_PORT_PAD_RGMII_TX_DELAY_MASK, delay)) {
>>>>>>> 754e0b0e
				dev_err(priv->dev, "rgmii tx delay is limited to a max value of 3ns, setting to the max value");
				delay = 3;
			}

			priv->ports_config.rgmii_tx_delay[cpu_port_index] = delay;

			delay = 0;

			if (!of_property_read_u32(port_dn, "rx-internal-delay-ps", &delay))
				/* Switch regs accept value in ns, convert ps to ns */
				delay = delay / 1000;
			else if (mode == PHY_INTERFACE_MODE_RGMII_ID ||
				 mode == PHY_INTERFACE_MODE_RGMII_RXID)
				delay = 2;

<<<<<<< HEAD
			if (delay > QCA8K_MAX_DELAY) {
=======
			if (!FIELD_FIT(QCA8K_PORT_PAD_RGMII_RX_DELAY_MASK, delay)) {
>>>>>>> 754e0b0e
				dev_err(priv->dev, "rgmii rx delay is limited to a max value of 3ns, setting to the max value");
				delay = 3;
			}

			priv->ports_config.rgmii_rx_delay[cpu_port_index] = delay;

			/* Skip sgmii parsing for rgmii* mode */
			if (mode == PHY_INTERFACE_MODE_RGMII ||
			    mode == PHY_INTERFACE_MODE_RGMII_ID ||
			    mode == PHY_INTERFACE_MODE_RGMII_TXID ||
			    mode == PHY_INTERFACE_MODE_RGMII_RXID)
				break;

			if (of_property_read_bool(port_dn, "qca,sgmii-txclk-falling-edge"))
				priv->ports_config.sgmii_tx_clk_falling_edge = true;

			if (of_property_read_bool(port_dn, "qca,sgmii-rxclk-falling-edge"))
				priv->ports_config.sgmii_rx_clk_falling_edge = true;

			if (of_property_read_bool(port_dn, "qca,sgmii-enable-pll")) {
				priv->ports_config.sgmii_enable_pll = true;

				if (priv->switch_id == QCA8K_ID_QCA8327) {
					dev_err(priv->dev, "SGMII PLL should NOT be enabled for qca8327. Aborting enabling");
					priv->ports_config.sgmii_enable_pll = false;
				}

				if (priv->switch_revision < 2)
					dev_warn(priv->dev, "SGMII PLL should NOT be enabled for qca8337 with revision 2 or more.");
			}

			break;
		default:
			continue;
		}
	}

	return 0;
}

static int
qca8k_setup(struct dsa_switch *ds)
{
	struct qca8k_priv *priv = (struct qca8k_priv *)ds->priv;
	int cpu_port, ret, i;
	u32 mask;

	cpu_port = qca8k_find_cpu_port(ds);
	if (cpu_port < 0) {
		dev_err(priv->dev, "No cpu port configured in both cpu port0 and port6");
		return cpu_port;
	}

	/* Parse CPU port config to be later used in phy_link mac_config */
	ret = qca8k_parse_port_config(priv);
	if (ret)
		return ret;
<<<<<<< HEAD

	mutex_init(&priv->reg_mutex);

	/* Start by setting up the register mapping */
	priv->regmap = devm_regmap_init(ds->dev, NULL, priv,
					&qca8k_regmap_config);
	if (IS_ERR(priv->regmap))
		dev_warn(priv->dev, "regmap initialization failed");
=======
>>>>>>> 754e0b0e

	ret = qca8k_setup_mdio_bus(priv);
	if (ret)
		return ret;

	ret = qca8k_setup_of_pws_reg(priv);
<<<<<<< HEAD
	if (ret)
		return ret;

	ret = qca8k_setup_mac_pwr_sel(priv);
	if (ret)
		return ret;

	/* Make sure MAC06 is disabled */
	ret = qca8k_reg_clear(priv, QCA8K_REG_PORT0_PAD_CTRL,
			      QCA8K_PORT0_PAD_MAC06_EXCHANGE_EN);
=======
	if (ret)
		return ret;

	ret = qca8k_setup_mac_pwr_sel(priv);
	if (ret)
		return ret;

	/* Make sure MAC06 is disabled */
	ret = regmap_clear_bits(priv->regmap, QCA8K_REG_PORT0_PAD_CTRL,
				QCA8K_PORT0_PAD_MAC06_EXCHANGE_EN);
>>>>>>> 754e0b0e
	if (ret) {
		dev_err(priv->dev, "failed disabling MAC06 exchange");
		return ret;
	}

	/* Enable CPU Port */
	ret = regmap_set_bits(priv->regmap, QCA8K_REG_GLOBAL_FW_CTRL0,
			      QCA8K_GLOBAL_FW_CTRL0_CPU_PORT_EN);
	if (ret) {
		dev_err(priv->dev, "failed enabling CPU port");
		return ret;
	}

	/* Enable MIB counters */
	ret = qca8k_mib_init(priv);
	if (ret)
		dev_warn(priv->dev, "mib init failed");

	/* Initial setup of all ports */
	for (i = 0; i < QCA8K_NUM_PORTS; i++) {
		/* Disable forwarding by default on all ports */
		ret = qca8k_rmw(priv, QCA8K_PORT_LOOKUP_CTRL(i),
				QCA8K_PORT_LOOKUP_MEMBER, 0);
		if (ret)
			return ret;

		/* Enable QCA header mode on all cpu ports */
		if (dsa_is_cpu_port(ds, i)) {
			ret = qca8k_write(priv, QCA8K_REG_PORT_HDR_CTRL(i),
<<<<<<< HEAD
					  QCA8K_PORT_HDR_CTRL_ALL << QCA8K_PORT_HDR_CTRL_TX_S |
					  QCA8K_PORT_HDR_CTRL_ALL << QCA8K_PORT_HDR_CTRL_RX_S);
=======
					  FIELD_PREP(QCA8K_PORT_HDR_CTRL_TX_MASK, QCA8K_PORT_HDR_CTRL_ALL) |
					  FIELD_PREP(QCA8K_PORT_HDR_CTRL_RX_MASK, QCA8K_PORT_HDR_CTRL_ALL));
>>>>>>> 754e0b0e
			if (ret) {
				dev_err(priv->dev, "failed enabling QCA header mode");
				return ret;
			}
		}

		/* Disable MAC by default on all user ports */
		if (dsa_is_user_port(ds, i))
			qca8k_port_set_status(priv, i, 0);
	}

	/* Forward all unknown frames to CPU port for Linux processing
	 * Notice that in multi-cpu config only one port should be set
	 * for igmp, unknown, multicast and broadcast packet
	 */
	ret = qca8k_write(priv, QCA8K_REG_GLOBAL_FW_CTRL1,
<<<<<<< HEAD
			  BIT(cpu_port) << QCA8K_GLOBAL_FW_CTRL1_IGMP_DP_S |
			  BIT(cpu_port) << QCA8K_GLOBAL_FW_CTRL1_BC_DP_S |
			  BIT(cpu_port) << QCA8K_GLOBAL_FW_CTRL1_MC_DP_S |
			  BIT(cpu_port) << QCA8K_GLOBAL_FW_CTRL1_UC_DP_S);
=======
			  FIELD_PREP(QCA8K_GLOBAL_FW_CTRL1_IGMP_DP_MASK, BIT(cpu_port)) |
			  FIELD_PREP(QCA8K_GLOBAL_FW_CTRL1_BC_DP_MASK, BIT(cpu_port)) |
			  FIELD_PREP(QCA8K_GLOBAL_FW_CTRL1_MC_DP_MASK, BIT(cpu_port)) |
			  FIELD_PREP(QCA8K_GLOBAL_FW_CTRL1_UC_DP_MASK, BIT(cpu_port)));
>>>>>>> 754e0b0e
	if (ret)
		return ret;

	/* Setup connection between CPU port & user ports
	 * Configure specific switch configuration for ports
	 */
	for (i = 0; i < QCA8K_NUM_PORTS; i++) {
		/* CPU port gets connected to all user ports of the switch */
		if (dsa_is_cpu_port(ds, i)) {
			ret = qca8k_rmw(priv, QCA8K_PORT_LOOKUP_CTRL(i),
					QCA8K_PORT_LOOKUP_MEMBER, dsa_user_ports(ds));
			if (ret)
				return ret;
		}

		/* Individual user ports get connected to CPU port only */
		if (dsa_is_user_port(ds, i)) {
			ret = qca8k_rmw(priv, QCA8K_PORT_LOOKUP_CTRL(i),
					QCA8K_PORT_LOOKUP_MEMBER,
					BIT(cpu_port));
			if (ret)
				return ret;

			/* Enable ARP Auto-learning by default */
			ret = regmap_set_bits(priv->regmap, QCA8K_PORT_LOOKUP_CTRL(i),
					      QCA8K_PORT_LOOKUP_LEARN);
			if (ret)
				return ret;

			/* For port based vlans to work we need to set the
			 * default egress vid
			 */
			ret = qca8k_rmw(priv, QCA8K_EGRESS_VLAN(i),
					QCA8K_EGREES_VLAN_PORT_MASK(i),
					QCA8K_EGREES_VLAN_PORT(i, QCA8K_PORT_VID_DEF));
			if (ret)
				return ret;

			ret = qca8k_write(priv, QCA8K_REG_PORT_VLAN_CTRL0(i),
					  QCA8K_PORT_VLAN_CVID(QCA8K_PORT_VID_DEF) |
					  QCA8K_PORT_VLAN_SVID(QCA8K_PORT_VID_DEF));
			if (ret)
				return ret;
		}

		/* The port 5 of the qca8337 have some problem in flood condition. The
		 * original legacy driver had some specific buffer and priority settings
		 * for the different port suggested by the QCA switch team. Add this
		 * missing settings to improve switch stability under load condition.
		 * This problem is limited to qca8337 and other qca8k switch are not affected.
		 */
		if (priv->switch_id == QCA8K_ID_QCA8337) {
			switch (i) {
			/* The 2 CPU port and port 5 requires some different
			 * priority than any other ports.
			 */
			case 0:
			case 5:
			case 6:
				mask = QCA8K_PORT_HOL_CTRL0_EG_PRI0(0x3) |
					QCA8K_PORT_HOL_CTRL0_EG_PRI1(0x4) |
					QCA8K_PORT_HOL_CTRL0_EG_PRI2(0x4) |
					QCA8K_PORT_HOL_CTRL0_EG_PRI3(0x4) |
					QCA8K_PORT_HOL_CTRL0_EG_PRI4(0x6) |
					QCA8K_PORT_HOL_CTRL0_EG_PRI5(0x8) |
					QCA8K_PORT_HOL_CTRL0_EG_PORT(0x1e);
				break;
			default:
				mask = QCA8K_PORT_HOL_CTRL0_EG_PRI0(0x3) |
					QCA8K_PORT_HOL_CTRL0_EG_PRI1(0x4) |
					QCA8K_PORT_HOL_CTRL0_EG_PRI2(0x6) |
					QCA8K_PORT_HOL_CTRL0_EG_PRI3(0x8) |
					QCA8K_PORT_HOL_CTRL0_EG_PORT(0x19);
			}
			qca8k_write(priv, QCA8K_REG_PORT_HOL_CTRL0(i), mask);

			mask = QCA8K_PORT_HOL_CTRL1_ING(0x6) |
			QCA8K_PORT_HOL_CTRL1_EG_PRI_BUF_EN |
			QCA8K_PORT_HOL_CTRL1_EG_PORT_BUF_EN |
			QCA8K_PORT_HOL_CTRL1_WRED_EN;
			qca8k_rmw(priv, QCA8K_REG_PORT_HOL_CTRL1(i),
				  QCA8K_PORT_HOL_CTRL1_ING_BUF_MASK |
				  QCA8K_PORT_HOL_CTRL1_EG_PRI_BUF_EN |
				  QCA8K_PORT_HOL_CTRL1_EG_PORT_BUF_EN |
				  QCA8K_PORT_HOL_CTRL1_WRED_EN,
				  mask);
		}

		/* Set initial MTU for every port.
		 * We have only have a general MTU setting. So track
		 * every port and set the max across all port.
		 * Set per port MTU to 1500 as the MTU change function
		 * will add the overhead and if its set to 1518 then it
		 * will apply the overhead again and we will end up with
		 * MTU of 1536 instead of 1518
		 */
		priv->port_mtu[i] = ETH_DATA_LEN;
	}

	/* Special GLOBAL_FC_THRESH value are needed for ar8327 switch */
	if (priv->switch_id == QCA8K_ID_QCA8327) {
		mask = QCA8K_GLOBAL_FC_GOL_XON_THRES(288) |
		       QCA8K_GLOBAL_FC_GOL_XOFF_THRES(496);
		qca8k_rmw(priv, QCA8K_REG_GLOBAL_FC_THRESH,
			  QCA8K_GLOBAL_FC_GOL_XON_THRES_MASK |
			  QCA8K_GLOBAL_FC_GOL_XOFF_THRES_MASK,
			  mask);
	}

	/* Setup our port MTUs to match power on defaults */
	ret = qca8k_write(priv, QCA8K_MAX_FRAME_SIZE, ETH_FRAME_LEN + ETH_FCS_LEN);
	if (ret)
		dev_warn(priv->dev, "failed setting MTU settings");

	/* Flush the FDB table */
	qca8k_fdb_flush(priv);

	/* We don't have interrupts for link changes, so we need to poll */
	ds->pcs_poll = true;

	/* Set min a max ageing value supported */
	ds->ageing_time_min = 7000;
	ds->ageing_time_max = 458745000;

	/* Set max number of LAGs supported */
	ds->num_lag_ids = QCA8K_NUM_LAGS;

	return 0;
}

static void
qca8k_mac_config_setup_internal_delay(struct qca8k_priv *priv, int cpu_port_index,
				      u32 reg)
{
	u32 delay, val = 0;
	int ret;

	/* Delay can be declared in 3 different way.
	 * Mode to rgmii and internal-delay standard binding defined
	 * rgmii-id or rgmii-tx/rx phy mode set.
	 * The parse logic set a delay different than 0 only when one
	 * of the 3 different way is used. In all other case delay is
	 * not enabled. With ID or TX/RXID delay is enabled and set
	 * to the default and recommended value.
	 */
	if (priv->ports_config.rgmii_tx_delay[cpu_port_index]) {
		delay = priv->ports_config.rgmii_tx_delay[cpu_port_index];

		val |= QCA8K_PORT_PAD_RGMII_TX_DELAY(delay) |
			QCA8K_PORT_PAD_RGMII_TX_DELAY_EN;
	}

	if (priv->ports_config.rgmii_rx_delay[cpu_port_index]) {
		delay = priv->ports_config.rgmii_rx_delay[cpu_port_index];

		val |= QCA8K_PORT_PAD_RGMII_RX_DELAY(delay) |
			QCA8K_PORT_PAD_RGMII_RX_DELAY_EN;
	}

	/* Set RGMII delay based on the selected values */
	ret = qca8k_rmw(priv, reg,
			QCA8K_PORT_PAD_RGMII_TX_DELAY_MASK |
			QCA8K_PORT_PAD_RGMII_RX_DELAY_MASK |
			QCA8K_PORT_PAD_RGMII_TX_DELAY_EN |
			QCA8K_PORT_PAD_RGMII_RX_DELAY_EN,
			val);
	if (ret)
		dev_err(priv->dev, "Failed to set internal delay for CPU port%d",
			cpu_port_index == QCA8K_CPU_PORT0 ? 0 : 6);
}

static void
qca8k_phylink_mac_config(struct dsa_switch *ds, int port, unsigned int mode,
			 const struct phylink_link_state *state)
{
	struct qca8k_priv *priv = ds->priv;
	int cpu_port_index, ret;
	u32 reg, val;

	switch (port) {
	case 0: /* 1st CPU port */
		if (state->interface != PHY_INTERFACE_MODE_RGMII &&
		    state->interface != PHY_INTERFACE_MODE_RGMII_ID &&
		    state->interface != PHY_INTERFACE_MODE_RGMII_TXID &&
		    state->interface != PHY_INTERFACE_MODE_RGMII_RXID &&
		    state->interface != PHY_INTERFACE_MODE_SGMII)
			return;

		reg = QCA8K_REG_PORT0_PAD_CTRL;
		cpu_port_index = QCA8K_CPU_PORT0;
		break;
	case 1:
	case 2:
	case 3:
	case 4:
	case 5:
		/* Internal PHY, nothing to do */
		return;
	case 6: /* 2nd CPU port / external PHY */
		if (state->interface != PHY_INTERFACE_MODE_RGMII &&
		    state->interface != PHY_INTERFACE_MODE_RGMII_ID &&
		    state->interface != PHY_INTERFACE_MODE_RGMII_TXID &&
		    state->interface != PHY_INTERFACE_MODE_RGMII_RXID &&
		    state->interface != PHY_INTERFACE_MODE_SGMII &&
		    state->interface != PHY_INTERFACE_MODE_1000BASEX)
			return;

		reg = QCA8K_REG_PORT6_PAD_CTRL;
		cpu_port_index = QCA8K_CPU_PORT6;
		break;
	default:
		dev_err(ds->dev, "%s: unsupported port: %i\n", __func__, port);
		return;
	}

	if (port != 6 && phylink_autoneg_inband(mode)) {
		dev_err(ds->dev, "%s: in-band negotiation unsupported\n",
			__func__);
		return;
	}

	switch (state->interface) {
	case PHY_INTERFACE_MODE_RGMII:
	case PHY_INTERFACE_MODE_RGMII_ID:
	case PHY_INTERFACE_MODE_RGMII_TXID:
	case PHY_INTERFACE_MODE_RGMII_RXID:
		qca8k_write(priv, reg, QCA8K_PORT_PAD_RGMII_EN);

		/* Configure rgmii delay */
		qca8k_mac_config_setup_internal_delay(priv, cpu_port_index, reg);

		/* QCA8337 requires to set rgmii rx delay for all ports.
		 * This is enabled through PORT5_PAD_CTRL for all ports,
		 * rather than individual port registers.
		 */
		if (priv->switch_id == QCA8K_ID_QCA8337)
			qca8k_write(priv, QCA8K_REG_PORT5_PAD_CTRL,
				    QCA8K_PORT_PAD_RGMII_RX_DELAY_EN);
		break;
	case PHY_INTERFACE_MODE_SGMII:
	case PHY_INTERFACE_MODE_1000BASEX:
		/* Enable SGMII on the port */
		qca8k_write(priv, reg, QCA8K_PORT_PAD_SGMII_EN);

		/* Enable/disable SerDes auto-negotiation as necessary */
		ret = qca8k_read(priv, QCA8K_REG_PWS, &val);
		if (ret)
			return;
		if (phylink_autoneg_inband(mode))
			val &= ~QCA8K_PWS_SERDES_AEN_DIS;
		else
			val |= QCA8K_PWS_SERDES_AEN_DIS;
		qca8k_write(priv, QCA8K_REG_PWS, val);

		/* Configure the SGMII parameters */
		ret = qca8k_read(priv, QCA8K_REG_SGMII_CTRL, &val);
		if (ret)
			return;

		val |= QCA8K_SGMII_EN_SD;

		if (priv->ports_config.sgmii_enable_pll)
			val |= QCA8K_SGMII_EN_PLL | QCA8K_SGMII_EN_RX |
			       QCA8K_SGMII_EN_TX;

		if (dsa_is_cpu_port(ds, port)) {
			/* CPU port, we're talking to the CPU MAC, be a PHY */
			val &= ~QCA8K_SGMII_MODE_CTRL_MASK;
			val |= QCA8K_SGMII_MODE_CTRL_PHY;
		} else if (state->interface == PHY_INTERFACE_MODE_SGMII) {
			val &= ~QCA8K_SGMII_MODE_CTRL_MASK;
			val |= QCA8K_SGMII_MODE_CTRL_MAC;
		} else if (state->interface == PHY_INTERFACE_MODE_1000BASEX) {
			val &= ~QCA8K_SGMII_MODE_CTRL_MASK;
			val |= QCA8K_SGMII_MODE_CTRL_BASEX;
		}

		qca8k_write(priv, QCA8K_REG_SGMII_CTRL, val);

		/* From original code is reported port instability as SGMII also
		 * require delay set. Apply advised values here or take them from DT.
		 */
		if (state->interface == PHY_INTERFACE_MODE_SGMII)
			qca8k_mac_config_setup_internal_delay(priv, cpu_port_index, reg);

		/* For qca8327/qca8328/qca8334/qca8338 sgmii is unique and
		 * falling edge is set writing in the PORT0 PAD reg
		 */
		if (priv->switch_id == QCA8K_ID_QCA8327 ||
		    priv->switch_id == QCA8K_ID_QCA8337)
			reg = QCA8K_REG_PORT0_PAD_CTRL;

		val = 0;

		/* SGMII Clock phase configuration */
		if (priv->ports_config.sgmii_rx_clk_falling_edge)
			val |= QCA8K_PORT0_PAD_SGMII_RXCLK_FALLING_EDGE;

		if (priv->ports_config.sgmii_tx_clk_falling_edge)
			val |= QCA8K_PORT0_PAD_SGMII_TXCLK_FALLING_EDGE;

		if (val)
			ret = qca8k_rmw(priv, reg,
					QCA8K_PORT0_PAD_SGMII_RXCLK_FALLING_EDGE |
					QCA8K_PORT0_PAD_SGMII_TXCLK_FALLING_EDGE,
					val);

		break;
	default:
		dev_err(ds->dev, "xMII mode %s not supported for port %d\n",
			phy_modes(state->interface), port);
		return;
	}
}

static void
qca8k_phylink_validate(struct dsa_switch *ds, int port,
		       unsigned long *supported,
		       struct phylink_link_state *state)
{
	__ETHTOOL_DECLARE_LINK_MODE_MASK(mask) = { 0, };

	switch (port) {
	case 0: /* 1st CPU port */
		if (state->interface != PHY_INTERFACE_MODE_NA &&
		    state->interface != PHY_INTERFACE_MODE_RGMII &&
		    state->interface != PHY_INTERFACE_MODE_RGMII_ID &&
		    state->interface != PHY_INTERFACE_MODE_RGMII_TXID &&
		    state->interface != PHY_INTERFACE_MODE_RGMII_RXID &&
		    state->interface != PHY_INTERFACE_MODE_SGMII)
			goto unsupported;
		break;
	case 1:
	case 2:
	case 3:
	case 4:
	case 5:
		/* Internal PHY */
		if (state->interface != PHY_INTERFACE_MODE_NA &&
		    state->interface != PHY_INTERFACE_MODE_GMII &&
		    state->interface != PHY_INTERFACE_MODE_INTERNAL)
			goto unsupported;
		break;
	case 6: /* 2nd CPU port / external PHY */
		if (state->interface != PHY_INTERFACE_MODE_NA &&
		    state->interface != PHY_INTERFACE_MODE_RGMII &&
		    state->interface != PHY_INTERFACE_MODE_RGMII_ID &&
		    state->interface != PHY_INTERFACE_MODE_RGMII_TXID &&
		    state->interface != PHY_INTERFACE_MODE_RGMII_RXID &&
		    state->interface != PHY_INTERFACE_MODE_SGMII &&
		    state->interface != PHY_INTERFACE_MODE_1000BASEX)
			goto unsupported;
		break;
	default:
unsupported:
		linkmode_zero(supported);
		return;
	}

	phylink_set_port_modes(mask);
	phylink_set(mask, Autoneg);

	phylink_set(mask, 1000baseT_Full);
	phylink_set(mask, 10baseT_Half);
	phylink_set(mask, 10baseT_Full);
	phylink_set(mask, 100baseT_Half);
	phylink_set(mask, 100baseT_Full);

	if (state->interface == PHY_INTERFACE_MODE_1000BASEX)
		phylink_set(mask, 1000baseX_Full);

	phylink_set(mask, Pause);
	phylink_set(mask, Asym_Pause);

	linkmode_and(supported, supported, mask);
	linkmode_and(state->advertising, state->advertising, mask);
}

static int
qca8k_phylink_mac_link_state(struct dsa_switch *ds, int port,
			     struct phylink_link_state *state)
{
	struct qca8k_priv *priv = ds->priv;
	u32 reg;
	int ret;

	ret = qca8k_read(priv, QCA8K_REG_PORT_STATUS(port), &reg);
	if (ret < 0)
		return ret;

	state->link = !!(reg & QCA8K_PORT_STATUS_LINK_UP);
	state->an_complete = state->link;
	state->an_enabled = !!(reg & QCA8K_PORT_STATUS_LINK_AUTO);
	state->duplex = (reg & QCA8K_PORT_STATUS_DUPLEX) ? DUPLEX_FULL :
							   DUPLEX_HALF;

	switch (reg & QCA8K_PORT_STATUS_SPEED) {
	case QCA8K_PORT_STATUS_SPEED_10:
		state->speed = SPEED_10;
		break;
	case QCA8K_PORT_STATUS_SPEED_100:
		state->speed = SPEED_100;
		break;
	case QCA8K_PORT_STATUS_SPEED_1000:
		state->speed = SPEED_1000;
		break;
	default:
		state->speed = SPEED_UNKNOWN;
		break;
	}

	state->pause = MLO_PAUSE_NONE;
	if (reg & QCA8K_PORT_STATUS_RXFLOW)
		state->pause |= MLO_PAUSE_RX;
	if (reg & QCA8K_PORT_STATUS_TXFLOW)
		state->pause |= MLO_PAUSE_TX;

	return 1;
}

static void
qca8k_phylink_mac_link_down(struct dsa_switch *ds, int port, unsigned int mode,
			    phy_interface_t interface)
{
	struct qca8k_priv *priv = ds->priv;

	qca8k_port_set_status(priv, port, 0);
}

static void
qca8k_phylink_mac_link_up(struct dsa_switch *ds, int port, unsigned int mode,
			  phy_interface_t interface, struct phy_device *phydev,
			  int speed, int duplex, bool tx_pause, bool rx_pause)
{
	struct qca8k_priv *priv = ds->priv;
	u32 reg;

	if (phylink_autoneg_inband(mode)) {
		reg = QCA8K_PORT_STATUS_LINK_AUTO;
	} else {
		switch (speed) {
		case SPEED_10:
			reg = QCA8K_PORT_STATUS_SPEED_10;
			break;
		case SPEED_100:
			reg = QCA8K_PORT_STATUS_SPEED_100;
			break;
		case SPEED_1000:
			reg = QCA8K_PORT_STATUS_SPEED_1000;
			break;
		default:
			reg = QCA8K_PORT_STATUS_LINK_AUTO;
			break;
		}

		if (duplex == DUPLEX_FULL)
			reg |= QCA8K_PORT_STATUS_DUPLEX;

		if (rx_pause || dsa_is_cpu_port(ds, port))
			reg |= QCA8K_PORT_STATUS_RXFLOW;

		if (tx_pause || dsa_is_cpu_port(ds, port))
			reg |= QCA8K_PORT_STATUS_TXFLOW;
	}

	reg |= QCA8K_PORT_STATUS_TXMAC | QCA8K_PORT_STATUS_RXMAC;

	qca8k_write(priv, QCA8K_REG_PORT_STATUS(port), reg);
}

static void
qca8k_get_strings(struct dsa_switch *ds, int port, u32 stringset, uint8_t *data)
{
	const struct qca8k_match_data *match_data;
	struct qca8k_priv *priv = ds->priv;
	int i;

	if (stringset != ETH_SS_STATS)
		return;

	match_data = of_device_get_match_data(priv->dev);

	for (i = 0; i < match_data->mib_count; i++)
		strncpy(data + i * ETH_GSTRING_LEN, ar8327_mib[i].name,
			ETH_GSTRING_LEN);
}

static void
qca8k_get_ethtool_stats(struct dsa_switch *ds, int port,
			uint64_t *data)
{
	struct qca8k_priv *priv = (struct qca8k_priv *)ds->priv;
	const struct qca8k_match_data *match_data;
	const struct qca8k_mib_desc *mib;
	u32 reg, i, val;
	u32 hi = 0;
	int ret;

	match_data = of_device_get_match_data(priv->dev);

	for (i = 0; i < match_data->mib_count; i++) {
		mib = &ar8327_mib[i];
		reg = QCA8K_PORT_MIB_COUNTER(port) + mib->offset;

		ret = qca8k_read(priv, reg, &val);
		if (ret < 0)
			continue;

		if (mib->size == 2) {
			ret = qca8k_read(priv, reg + 4, &hi);
			if (ret < 0)
				continue;
		}

		data[i] = val;
		if (mib->size == 2)
			data[i] |= (u64)hi << 32;
	}
}

static int
qca8k_get_sset_count(struct dsa_switch *ds, int port, int sset)
{
	const struct qca8k_match_data *match_data;
	struct qca8k_priv *priv = ds->priv;

	if (sset != ETH_SS_STATS)
		return 0;

	match_data = of_device_get_match_data(priv->dev);

	return match_data->mib_count;
}

static int
qca8k_set_mac_eee(struct dsa_switch *ds, int port, struct ethtool_eee *eee)
{
	struct qca8k_priv *priv = (struct qca8k_priv *)ds->priv;
	u32 lpi_en = QCA8K_REG_EEE_CTRL_LPI_EN(port);
	u32 reg;
	int ret;

	mutex_lock(&priv->reg_mutex);
	ret = qca8k_read(priv, QCA8K_REG_EEE_CTRL, &reg);
	if (ret < 0)
		goto exit;

	if (eee->eee_enabled)
		reg |= lpi_en;
	else
		reg &= ~lpi_en;
	ret = qca8k_write(priv, QCA8K_REG_EEE_CTRL, reg);

exit:
	mutex_unlock(&priv->reg_mutex);
	return ret;
}

static int
qca8k_get_mac_eee(struct dsa_switch *ds, int port, struct ethtool_eee *e)
{
	/* Nothing to do on the port's MAC */
	return 0;
}

static void
qca8k_port_stp_state_set(struct dsa_switch *ds, int port, u8 state)
{
	struct qca8k_priv *priv = (struct qca8k_priv *)ds->priv;
	u32 stp_state;

	switch (state) {
	case BR_STATE_DISABLED:
		stp_state = QCA8K_PORT_LOOKUP_STATE_DISABLED;
		break;
	case BR_STATE_BLOCKING:
		stp_state = QCA8K_PORT_LOOKUP_STATE_BLOCKING;
		break;
	case BR_STATE_LISTENING:
		stp_state = QCA8K_PORT_LOOKUP_STATE_LISTENING;
		break;
	case BR_STATE_LEARNING:
		stp_state = QCA8K_PORT_LOOKUP_STATE_LEARNING;
		break;
	case BR_STATE_FORWARDING:
	default:
		stp_state = QCA8K_PORT_LOOKUP_STATE_FORWARD;
		break;
	}

	qca8k_rmw(priv, QCA8K_PORT_LOOKUP_CTRL(port),
		  QCA8K_PORT_LOOKUP_STATE_MASK, stp_state);
}

static int qca8k_port_bridge_join(struct dsa_switch *ds, int port,
				  struct dsa_bridge bridge,
				  bool *tx_fwd_offload)
{
	struct qca8k_priv *priv = (struct qca8k_priv *)ds->priv;
	int port_mask, cpu_port;
	int i, ret;

	cpu_port = dsa_to_port(ds, port)->cpu_dp->index;
	port_mask = BIT(cpu_port);

	for (i = 0; i < QCA8K_NUM_PORTS; i++) {
		if (dsa_is_cpu_port(ds, i))
			continue;
<<<<<<< HEAD
		if (dsa_to_port(ds, i)->bridge_dev != br)
=======
		if (!dsa_port_offloads_bridge(dsa_to_port(ds, i), &bridge))
>>>>>>> 754e0b0e
			continue;
		/* Add this port to the portvlan mask of the other ports
		 * in the bridge
		 */
		ret = regmap_set_bits(priv->regmap,
				      QCA8K_PORT_LOOKUP_CTRL(i),
				      BIT(port));
		if (ret)
			return ret;
		if (i != port)
			port_mask |= BIT(i);
	}

	/* Add all other ports to this ports portvlan mask */
	ret = qca8k_rmw(priv, QCA8K_PORT_LOOKUP_CTRL(port),
			QCA8K_PORT_LOOKUP_MEMBER, port_mask);

	return ret;
}

static void qca8k_port_bridge_leave(struct dsa_switch *ds, int port,
				    struct dsa_bridge bridge)
{
	struct qca8k_priv *priv = (struct qca8k_priv *)ds->priv;
	int cpu_port, i;
<<<<<<< HEAD

	cpu_port = dsa_to_port(ds, port)->cpu_dp->index;

	for (i = 0; i < QCA8K_NUM_PORTS; i++) {
		if (dsa_is_cpu_port(ds, i))
			continue;
		if (dsa_to_port(ds, i)->bridge_dev != br)
=======

	cpu_port = dsa_to_port(ds, port)->cpu_dp->index;

	for (i = 0; i < QCA8K_NUM_PORTS; i++) {
		if (dsa_is_cpu_port(ds, i))
			continue;
		if (!dsa_port_offloads_bridge(dsa_to_port(ds, i), &bridge))
>>>>>>> 754e0b0e
			continue;
		/* Remove this port to the portvlan mask of the other ports
		 * in the bridge
		 */
		regmap_clear_bits(priv->regmap,
				  QCA8K_PORT_LOOKUP_CTRL(i),
				  BIT(port));
	}

	/* Set the cpu port to be the only one in the portvlan mask of
	 * this port
	 */
	qca8k_rmw(priv, QCA8K_PORT_LOOKUP_CTRL(port),
		  QCA8K_PORT_LOOKUP_MEMBER, BIT(cpu_port));
<<<<<<< HEAD
=======
}

static void
qca8k_port_fast_age(struct dsa_switch *ds, int port)
{
	struct qca8k_priv *priv = ds->priv;

	mutex_lock(&priv->reg_mutex);
	qca8k_fdb_access(priv, QCA8K_FDB_FLUSH_PORT, port);
	mutex_unlock(&priv->reg_mutex);
}

static int
qca8k_set_ageing_time(struct dsa_switch *ds, unsigned int msecs)
{
	struct qca8k_priv *priv = ds->priv;
	unsigned int secs = msecs / 1000;
	u32 val;

	/* AGE_TIME reg is set in 7s step */
	val = secs / 7;

	/* Handle case with 0 as val to NOT disable
	 * learning
	 */
	if (!val)
		val = 1;

	return regmap_update_bits(priv->regmap, QCA8K_REG_ATU_CTRL, QCA8K_ATU_AGE_TIME_MASK,
				  QCA8K_ATU_AGE_TIME(val));
>>>>>>> 754e0b0e
}

static int
qca8k_port_enable(struct dsa_switch *ds, int port,
		  struct phy_device *phy)
{
	struct qca8k_priv *priv = (struct qca8k_priv *)ds->priv;

	qca8k_port_set_status(priv, port, 1);
	priv->port_sts[port].enabled = 1;

	if (dsa_is_user_port(ds, port))
		phy_support_asym_pause(phy);

	return 0;
}

static void
qca8k_port_disable(struct dsa_switch *ds, int port)
{
	struct qca8k_priv *priv = (struct qca8k_priv *)ds->priv;

	qca8k_port_set_status(priv, port, 0);
	priv->port_sts[port].enabled = 0;
}

static int
qca8k_port_change_mtu(struct dsa_switch *ds, int port, int new_mtu)
{
	struct qca8k_priv *priv = ds->priv;
	int i, mtu = 0;

	priv->port_mtu[port] = new_mtu;

	for (i = 0; i < QCA8K_NUM_PORTS; i++)
		if (priv->port_mtu[i] > mtu)
			mtu = priv->port_mtu[i];

	/* Include L2 header / FCS length */
	return qca8k_write(priv, QCA8K_MAX_FRAME_SIZE, mtu + ETH_HLEN + ETH_FCS_LEN);
}

static int
qca8k_port_max_mtu(struct dsa_switch *ds, int port)
{
	return QCA8K_MAX_MTU;
}

static int
qca8k_port_fdb_insert(struct qca8k_priv *priv, const u8 *addr,
		      u16 port_mask, u16 vid)
{
	/* Set the vid to the port vlan id if no vid is set */
	if (!vid)
		vid = QCA8K_PORT_VID_DEF;

	return qca8k_fdb_add(priv, addr, port_mask, vid,
			     QCA8K_ATU_STATUS_STATIC);
}

static int
qca8k_port_fdb_add(struct dsa_switch *ds, int port,
		   const unsigned char *addr, u16 vid)
{
	struct qca8k_priv *priv = (struct qca8k_priv *)ds->priv;
	u16 port_mask = BIT(port);

	return qca8k_port_fdb_insert(priv, addr, port_mask, vid);
}

static int
qca8k_port_fdb_del(struct dsa_switch *ds, int port,
		   const unsigned char *addr, u16 vid)
{
	struct qca8k_priv *priv = (struct qca8k_priv *)ds->priv;
	u16 port_mask = BIT(port);

	if (!vid)
		vid = QCA8K_PORT_VID_DEF;

	return qca8k_fdb_del(priv, addr, port_mask, vid);
}

static int
qca8k_port_fdb_dump(struct dsa_switch *ds, int port,
		    dsa_fdb_dump_cb_t *cb, void *data)
{
	struct qca8k_priv *priv = (struct qca8k_priv *)ds->priv;
	struct qca8k_fdb _fdb = { 0 };
	int cnt = QCA8K_NUM_FDB_RECORDS;
	bool is_static;
	int ret = 0;

	mutex_lock(&priv->reg_mutex);
	while (cnt-- && !qca8k_fdb_next(priv, &_fdb, port)) {
		if (!_fdb.aging)
			break;
		is_static = (_fdb.aging == QCA8K_ATU_STATUS_STATIC);
		ret = cb(_fdb.mac, _fdb.vid, is_static, data);
		if (ret)
			break;
	}
	mutex_unlock(&priv->reg_mutex);

	return 0;
}

static int
qca8k_port_mdb_add(struct dsa_switch *ds, int port,
		   const struct switchdev_obj_port_mdb *mdb)
{
	struct qca8k_priv *priv = ds->priv;
	const u8 *addr = mdb->addr;
	u16 vid = mdb->vid;

	return qca8k_fdb_search_and_insert(priv, BIT(port), addr, vid);
}

static int
qca8k_port_mdb_del(struct dsa_switch *ds, int port,
		   const struct switchdev_obj_port_mdb *mdb)
{
	struct qca8k_priv *priv = ds->priv;
	const u8 *addr = mdb->addr;
	u16 vid = mdb->vid;

	return qca8k_fdb_search_and_del(priv, BIT(port), addr, vid);
}

static int
qca8k_port_mirror_add(struct dsa_switch *ds, int port,
		      struct dsa_mall_mirror_tc_entry *mirror,
		      bool ingress)
{
	struct qca8k_priv *priv = ds->priv;
	int monitor_port, ret;
	u32 reg, val;

	/* Check for existent entry */
	if ((ingress ? priv->mirror_rx : priv->mirror_tx) & BIT(port))
		return -EEXIST;

	ret = regmap_read(priv->regmap, QCA8K_REG_GLOBAL_FW_CTRL0, &val);
	if (ret)
		return ret;

	/* QCA83xx can have only one port set to mirror mode.
	 * Check that the correct port is requested and return error otherwise.
	 * When no mirror port is set, the values is set to 0xF
	 */
	monitor_port = FIELD_GET(QCA8K_GLOBAL_FW_CTRL0_MIRROR_PORT_NUM, val);
	if (monitor_port != 0xF && monitor_port != mirror->to_local_port)
		return -EEXIST;

	/* Set the monitor port */
	val = FIELD_PREP(QCA8K_GLOBAL_FW_CTRL0_MIRROR_PORT_NUM,
			 mirror->to_local_port);
	ret = regmap_update_bits(priv->regmap, QCA8K_REG_GLOBAL_FW_CTRL0,
				 QCA8K_GLOBAL_FW_CTRL0_MIRROR_PORT_NUM, val);
	if (ret)
		return ret;

	if (ingress) {
		reg = QCA8K_PORT_LOOKUP_CTRL(port);
		val = QCA8K_PORT_LOOKUP_ING_MIRROR_EN;
	} else {
		reg = QCA8K_REG_PORT_HOL_CTRL1(port);
		val = QCA8K_PORT_HOL_CTRL1_EG_MIRROR_EN;
	}

	ret = regmap_update_bits(priv->regmap, reg, val, val);
	if (ret)
		return ret;

	/* Track mirror port for tx and rx to decide when the
	 * mirror port has to be disabled.
	 */
	if (ingress)
		priv->mirror_rx |= BIT(port);
	else
		priv->mirror_tx |= BIT(port);

	return 0;
}

static void
qca8k_port_mirror_del(struct dsa_switch *ds, int port,
		      struct dsa_mall_mirror_tc_entry *mirror)
{
	struct qca8k_priv *priv = ds->priv;
	u32 reg, val;
	int ret;

	if (mirror->ingress) {
		reg = QCA8K_PORT_LOOKUP_CTRL(port);
		val = QCA8K_PORT_LOOKUP_ING_MIRROR_EN;
	} else {
		reg = QCA8K_REG_PORT_HOL_CTRL1(port);
		val = QCA8K_PORT_HOL_CTRL1_EG_MIRROR_EN;
	}

	ret = regmap_clear_bits(priv->regmap, reg, val);
	if (ret)
		goto err;

	if (mirror->ingress)
		priv->mirror_rx &= ~BIT(port);
	else
		priv->mirror_tx &= ~BIT(port);

	/* No port set to send packet to mirror port. Disable mirror port */
	if (!priv->mirror_rx && !priv->mirror_tx) {
		val = FIELD_PREP(QCA8K_GLOBAL_FW_CTRL0_MIRROR_PORT_NUM, 0xF);
		ret = regmap_update_bits(priv->regmap, QCA8K_REG_GLOBAL_FW_CTRL0,
					 QCA8K_GLOBAL_FW_CTRL0_MIRROR_PORT_NUM, val);
		if (ret)
			goto err;
	}
err:
	dev_err(priv->dev, "Failed to del mirror port from %d", port);
}

static int
qca8k_port_vlan_filtering(struct dsa_switch *ds, int port, bool vlan_filtering,
			  struct netlink_ext_ack *extack)
{
	struct qca8k_priv *priv = ds->priv;
	int ret;

	if (vlan_filtering) {
		ret = qca8k_rmw(priv, QCA8K_PORT_LOOKUP_CTRL(port),
				QCA8K_PORT_LOOKUP_VLAN_MODE_MASK,
				QCA8K_PORT_LOOKUP_VLAN_MODE_SECURE);
	} else {
		ret = qca8k_rmw(priv, QCA8K_PORT_LOOKUP_CTRL(port),
				QCA8K_PORT_LOOKUP_VLAN_MODE_MASK,
				QCA8K_PORT_LOOKUP_VLAN_MODE_NONE);
	}

	return ret;
}

static int
qca8k_port_vlan_add(struct dsa_switch *ds, int port,
		    const struct switchdev_obj_port_vlan *vlan,
		    struct netlink_ext_ack *extack)
{
	bool untagged = vlan->flags & BRIDGE_VLAN_INFO_UNTAGGED;
	bool pvid = vlan->flags & BRIDGE_VLAN_INFO_PVID;
	struct qca8k_priv *priv = ds->priv;
	int ret;

	ret = qca8k_vlan_add(priv, port, vlan->vid, untagged);
	if (ret) {
		dev_err(priv->dev, "Failed to add VLAN to port %d (%d)", port, ret);
		return ret;
	}

	if (pvid) {
		ret = qca8k_rmw(priv, QCA8K_EGRESS_VLAN(port),
				QCA8K_EGREES_VLAN_PORT_MASK(port),
				QCA8K_EGREES_VLAN_PORT(port, vlan->vid));
		if (ret)
			return ret;

		ret = qca8k_write(priv, QCA8K_REG_PORT_VLAN_CTRL0(port),
				  QCA8K_PORT_VLAN_CVID(vlan->vid) |
				  QCA8K_PORT_VLAN_SVID(vlan->vid));
	}

	return ret;
}

static int
qca8k_port_vlan_del(struct dsa_switch *ds, int port,
		    const struct switchdev_obj_port_vlan *vlan)
{
	struct qca8k_priv *priv = ds->priv;
	int ret;

	ret = qca8k_vlan_del(priv, port, vlan->vid);
	if (ret)
		dev_err(priv->dev, "Failed to delete VLAN from port %d (%d)", port, ret);

	return ret;
}

static u32 qca8k_get_phy_flags(struct dsa_switch *ds, int port)
{
	struct qca8k_priv *priv = ds->priv;

	/* Communicate to the phy internal driver the switch revision.
	 * Based on the switch revision different values needs to be
	 * set to the dbg and mmd reg on the phy.
	 * The first 2 bit are used to communicate the switch revision
	 * to the phy driver.
	 */
	if (port > 0 && port < 6)
		return priv->switch_revision;

	return 0;
}

static enum dsa_tag_protocol
qca8k_get_tag_protocol(struct dsa_switch *ds, int port,
		       enum dsa_tag_protocol mp)
{
	return DSA_TAG_PROTO_QCA;
}

static bool
qca8k_lag_can_offload(struct dsa_switch *ds,
		      struct net_device *lag,
		      struct netdev_lag_upper_info *info)
{
	struct dsa_port *dp;
	int id, members = 0;

	id = dsa_lag_id(ds->dst, lag);
	if (id < 0 || id >= ds->num_lag_ids)
		return false;

	dsa_lag_foreach_port(dp, ds->dst, lag)
		/* Includes the port joining the LAG */
		members++;

	if (members > QCA8K_NUM_PORTS_FOR_LAG)
		return false;

	if (info->tx_type != NETDEV_LAG_TX_TYPE_HASH)
		return false;

	if (info->hash_type != NETDEV_LAG_HASH_L2 &&
	    info->hash_type != NETDEV_LAG_HASH_L23)
		return false;

	return true;
}

static int
qca8k_lag_setup_hash(struct dsa_switch *ds,
		     struct net_device *lag,
		     struct netdev_lag_upper_info *info)
{
	struct qca8k_priv *priv = ds->priv;
	bool unique_lag = true;
	u32 hash = 0;
	int i, id;

	id = dsa_lag_id(ds->dst, lag);

	switch (info->hash_type) {
	case NETDEV_LAG_HASH_L23:
		hash |= QCA8K_TRUNK_HASH_SIP_EN;
		hash |= QCA8K_TRUNK_HASH_DIP_EN;
		fallthrough;
	case NETDEV_LAG_HASH_L2:
		hash |= QCA8K_TRUNK_HASH_SA_EN;
		hash |= QCA8K_TRUNK_HASH_DA_EN;
		break;
	default: /* We should NEVER reach this */
		return -EOPNOTSUPP;
	}

	/* Check if we are the unique configured LAG */
	dsa_lags_foreach_id(i, ds->dst)
		if (i != id && dsa_lag_dev(ds->dst, i)) {
			unique_lag = false;
			break;
		}

	/* Hash Mode is global. Make sure the same Hash Mode
	 * is set to all the 4 possible lag.
	 * If we are the unique LAG we can set whatever hash
	 * mode we want.
	 * To change hash mode it's needed to remove all LAG
	 * and change the mode with the latest.
	 */
	if (unique_lag) {
		priv->lag_hash_mode = hash;
	} else if (priv->lag_hash_mode != hash) {
		netdev_err(lag, "Error: Mismatched Hash Mode across different lag is not supported\n");
		return -EOPNOTSUPP;
	}

	return regmap_update_bits(priv->regmap, QCA8K_TRUNK_HASH_EN_CTRL,
				  QCA8K_TRUNK_HASH_MASK, hash);
}

static int
qca8k_lag_refresh_portmap(struct dsa_switch *ds, int port,
			  struct net_device *lag, bool delete)
{
	struct qca8k_priv *priv = ds->priv;
	int ret, id, i;
	u32 val;

	id = dsa_lag_id(ds->dst, lag);

	/* Read current port member */
	ret = regmap_read(priv->regmap, QCA8K_REG_GOL_TRUNK_CTRL0, &val);
	if (ret)
		return ret;

	/* Shift val to the correct trunk */
	val >>= QCA8K_REG_GOL_TRUNK_SHIFT(id);
	val &= QCA8K_REG_GOL_TRUNK_MEMBER_MASK;
	if (delete)
		val &= ~BIT(port);
	else
		val |= BIT(port);

	/* Update port member. With empty portmap disable trunk */
	ret = regmap_update_bits(priv->regmap, QCA8K_REG_GOL_TRUNK_CTRL0,
				 QCA8K_REG_GOL_TRUNK_MEMBER(id) |
				 QCA8K_REG_GOL_TRUNK_EN(id),
				 !val << QCA8K_REG_GOL_TRUNK_SHIFT(id) |
				 val << QCA8K_REG_GOL_TRUNK_SHIFT(id));

	/* Search empty member if adding or port on deleting */
	for (i = 0; i < QCA8K_NUM_PORTS_FOR_LAG; i++) {
		ret = regmap_read(priv->regmap, QCA8K_REG_GOL_TRUNK_CTRL(id), &val);
		if (ret)
			return ret;

		val >>= QCA8K_REG_GOL_TRUNK_ID_MEM_ID_SHIFT(id, i);
		val &= QCA8K_REG_GOL_TRUNK_ID_MEM_ID_MASK;

		if (delete) {
			/* If port flagged to be disabled assume this member is
			 * empty
			 */
			if (val != QCA8K_REG_GOL_TRUNK_ID_MEM_ID_EN_MASK)
				continue;

			val &= QCA8K_REG_GOL_TRUNK_ID_MEM_ID_PORT_MASK;
			if (val != port)
				continue;
		} else {
			/* If port flagged to be enabled assume this member is
			 * already set
			 */
			if (val == QCA8K_REG_GOL_TRUNK_ID_MEM_ID_EN_MASK)
				continue;
		}

		/* We have found the member to add/remove */
		break;
	}

	/* Set port in the correct port mask or disable port if in delete mode */
	return regmap_update_bits(priv->regmap, QCA8K_REG_GOL_TRUNK_CTRL(id),
				  QCA8K_REG_GOL_TRUNK_ID_MEM_ID_EN(id, i) |
				  QCA8K_REG_GOL_TRUNK_ID_MEM_ID_PORT(id, i),
				  !delete << QCA8K_REG_GOL_TRUNK_ID_MEM_ID_SHIFT(id, i) |
				  port << QCA8K_REG_GOL_TRUNK_ID_MEM_ID_SHIFT(id, i));
}

static int
qca8k_port_lag_join(struct dsa_switch *ds, int port,
		    struct net_device *lag,
		    struct netdev_lag_upper_info *info)
{
	int ret;

	if (!qca8k_lag_can_offload(ds, lag, info))
		return -EOPNOTSUPP;

	ret = qca8k_lag_setup_hash(ds, lag, info);
	if (ret)
		return ret;

	return qca8k_lag_refresh_portmap(ds, port, lag, false);
}

static int
qca8k_port_lag_leave(struct dsa_switch *ds, int port,
		     struct net_device *lag)
{
	return qca8k_lag_refresh_portmap(ds, port, lag, true);
}

static const struct dsa_switch_ops qca8k_switch_ops = {
	.get_tag_protocol	= qca8k_get_tag_protocol,
	.setup			= qca8k_setup,
	.get_strings		= qca8k_get_strings,
	.get_ethtool_stats	= qca8k_get_ethtool_stats,
	.get_sset_count		= qca8k_get_sset_count,
	.set_ageing_time	= qca8k_set_ageing_time,
	.get_mac_eee		= qca8k_get_mac_eee,
	.set_mac_eee		= qca8k_set_mac_eee,
	.port_enable		= qca8k_port_enable,
	.port_disable		= qca8k_port_disable,
	.port_change_mtu	= qca8k_port_change_mtu,
	.port_max_mtu		= qca8k_port_max_mtu,
	.port_stp_state_set	= qca8k_port_stp_state_set,
	.port_bridge_join	= qca8k_port_bridge_join,
	.port_bridge_leave	= qca8k_port_bridge_leave,
	.port_fast_age		= qca8k_port_fast_age,
	.port_fdb_add		= qca8k_port_fdb_add,
	.port_fdb_del		= qca8k_port_fdb_del,
	.port_fdb_dump		= qca8k_port_fdb_dump,
	.port_mdb_add		= qca8k_port_mdb_add,
	.port_mdb_del		= qca8k_port_mdb_del,
	.port_mirror_add	= qca8k_port_mirror_add,
	.port_mirror_del	= qca8k_port_mirror_del,
	.port_vlan_filtering	= qca8k_port_vlan_filtering,
	.port_vlan_add		= qca8k_port_vlan_add,
	.port_vlan_del		= qca8k_port_vlan_del,
	.phylink_validate	= qca8k_phylink_validate,
	.phylink_mac_link_state	= qca8k_phylink_mac_link_state,
	.phylink_mac_config	= qca8k_phylink_mac_config,
	.phylink_mac_link_down	= qca8k_phylink_mac_link_down,
	.phylink_mac_link_up	= qca8k_phylink_mac_link_up,
	.get_phy_flags		= qca8k_get_phy_flags,
	.port_lag_join		= qca8k_port_lag_join,
	.port_lag_leave		= qca8k_port_lag_leave,
};

static int qca8k_read_switch_id(struct qca8k_priv *priv)
{
	const struct qca8k_match_data *data;
	u32 val;
	u8 id;
	int ret;

	/* get the switches ID from the compatible */
	data = of_device_get_match_data(priv->dev);
	if (!data)
		return -ENODEV;

	ret = qca8k_read(priv, QCA8K_REG_MASK_CTRL, &val);
	if (ret < 0)
		return -ENODEV;

	id = QCA8K_MASK_CTRL_DEVICE_ID(val);
	if (id != data->id) {
		dev_err(priv->dev, "Switch id detected %x but expected %x", id, data->id);
		return -ENODEV;
	}

	priv->switch_id = id;

	/* Save revision to communicate to the internal PHY driver */
	priv->switch_revision = QCA8K_MASK_CTRL_REV_ID(val);

	return 0;
}

static int
qca8k_sw_probe(struct mdio_device *mdiodev)
{
	struct qca8k_priv *priv;
	int ret;

	/* allocate the private data struct so that we can probe the switches
	 * ID register
	 */
	priv = devm_kzalloc(&mdiodev->dev, sizeof(*priv), GFP_KERNEL);
	if (!priv)
		return -ENOMEM;

	priv->bus = mdiodev->bus;
	priv->dev = &mdiodev->dev;

	priv->reset_gpio = devm_gpiod_get_optional(priv->dev, "reset",
						   GPIOD_ASIS);
	if (IS_ERR(priv->reset_gpio))
		return PTR_ERR(priv->reset_gpio);

	if (priv->reset_gpio) {
		gpiod_set_value_cansleep(priv->reset_gpio, 1);
		/* The active low duration must be greater than 10 ms
		 * and checkpatch.pl wants 20 ms.
		 */
		msleep(20);
		gpiod_set_value_cansleep(priv->reset_gpio, 0);
	}

	/* Start by setting up the register mapping */
	priv->regmap = devm_regmap_init(&mdiodev->dev, NULL, priv,
					&qca8k_regmap_config);
	if (IS_ERR(priv->regmap)) {
		dev_err(priv->dev, "regmap initialization failed");
		return PTR_ERR(priv->regmap);
	}

	/* Check the detected switch id */
	ret = qca8k_read_switch_id(priv);
	if (ret)
		return ret;

	priv->ds = devm_kzalloc(&mdiodev->dev, sizeof(*priv->ds), GFP_KERNEL);
	if (!priv->ds)
		return -ENOMEM;

	priv->ds->dev = &mdiodev->dev;
	priv->ds->num_ports = QCA8K_NUM_PORTS;
	priv->ds->priv = priv;
	priv->ops = qca8k_switch_ops;
	priv->ds->ops = &priv->ops;
	mutex_init(&priv->reg_mutex);
	dev_set_drvdata(&mdiodev->dev, priv);

	return dsa_register_switch(priv->ds);
}

static void
qca8k_sw_remove(struct mdio_device *mdiodev)
{
	struct qca8k_priv *priv = dev_get_drvdata(&mdiodev->dev);
	int i;

	if (!priv)
		return;

	for (i = 0; i < QCA8K_NUM_PORTS; i++)
		qca8k_port_set_status(priv, i, 0);

	dsa_unregister_switch(priv->ds);

	dev_set_drvdata(&mdiodev->dev, NULL);
}

static void qca8k_sw_shutdown(struct mdio_device *mdiodev)
{
	struct qca8k_priv *priv = dev_get_drvdata(&mdiodev->dev);

	if (!priv)
		return;

	dsa_switch_shutdown(priv->ds);

	dev_set_drvdata(&mdiodev->dev, NULL);
}

#ifdef CONFIG_PM_SLEEP
static void
qca8k_set_pm(struct qca8k_priv *priv, int enable)
{
	int i;

	for (i = 0; i < QCA8K_NUM_PORTS; i++) {
		if (!priv->port_sts[i].enabled)
			continue;

		qca8k_port_set_status(priv, i, enable);
	}
}

static int qca8k_suspend(struct device *dev)
{
	struct qca8k_priv *priv = dev_get_drvdata(dev);

	qca8k_set_pm(priv, 0);

	return dsa_switch_suspend(priv->ds);
}

static int qca8k_resume(struct device *dev)
{
	struct qca8k_priv *priv = dev_get_drvdata(dev);

	qca8k_set_pm(priv, 1);

	return dsa_switch_resume(priv->ds);
}
#endif /* CONFIG_PM_SLEEP */

static SIMPLE_DEV_PM_OPS(qca8k_pm_ops,
			 qca8k_suspend, qca8k_resume);

static const struct qca8k_match_data qca8327 = {
	.id = QCA8K_ID_QCA8327,
	.reduced_package = true,
<<<<<<< HEAD
=======
	.mib_count = QCA8K_QCA832X_MIB_COUNT,
>>>>>>> 754e0b0e
};

static const struct qca8k_match_data qca8328 = {
	.id = QCA8K_ID_QCA8327,
	.mib_count = QCA8K_QCA832X_MIB_COUNT,
};

static const struct qca8k_match_data qca833x = {
	.id = QCA8K_ID_QCA8337,
	.mib_count = QCA8K_QCA833X_MIB_COUNT,
};

static const struct of_device_id qca8k_of_match[] = {
	{ .compatible = "qca,qca8327", .data = &qca8327 },
	{ .compatible = "qca,qca8328", .data = &qca8328 },
	{ .compatible = "qca,qca8334", .data = &qca833x },
	{ .compatible = "qca,qca8337", .data = &qca833x },
	{ /* sentinel */ },
};

static struct mdio_driver qca8kmdio_driver = {
	.probe  = qca8k_sw_probe,
	.remove = qca8k_sw_remove,
	.shutdown = qca8k_sw_shutdown,
	.mdiodrv.driver = {
		.name = "qca8k",
		.of_match_table = qca8k_of_match,
		.pm = &qca8k_pm_ops,
	},
};

mdio_module_driver(qca8kmdio_driver);

MODULE_AUTHOR("Mathieu Olivari, John Crispin <john@phrozen.org>");
MODULE_DESCRIPTION("Driver for QCA8K ethernet switch family");
MODULE_LICENSE("GPL v2");
MODULE_ALIAS("platform:qca8k");<|MERGE_RESOLUTION|>--- conflicted
+++ resolved
@@ -1044,11 +1044,7 @@
 	u32 delay;
 
 	/* We have 2 CPU port. Check them */
-<<<<<<< HEAD
-	for (port = 0; port < QCA8K_NUM_PORTS && cpu_port_index < QCA8K_NUM_CPU_PORTS; port++) {
-=======
 	for (port = 0; port < QCA8K_NUM_PORTS; port++) {
->>>>>>> 754e0b0e
 		/* Skip every other port */
 		if (port != 0 && port != 6)
 			continue;
@@ -1079,11 +1075,7 @@
 				 mode == PHY_INTERFACE_MODE_RGMII_TXID)
 				delay = 1;
 
-<<<<<<< HEAD
-			if (delay > QCA8K_MAX_DELAY) {
-=======
 			if (!FIELD_FIT(QCA8K_PORT_PAD_RGMII_TX_DELAY_MASK, delay)) {
->>>>>>> 754e0b0e
 				dev_err(priv->dev, "rgmii tx delay is limited to a max value of 3ns, setting to the max value");
 				delay = 3;
 			}
@@ -1099,11 +1091,7 @@
 				 mode == PHY_INTERFACE_MODE_RGMII_RXID)
 				delay = 2;
 
-<<<<<<< HEAD
-			if (delay > QCA8K_MAX_DELAY) {
-=======
 			if (!FIELD_FIT(QCA8K_PORT_PAD_RGMII_RX_DELAY_MASK, delay)) {
->>>>>>> 754e0b0e
 				dev_err(priv->dev, "rgmii rx delay is limited to a max value of 3ns, setting to the max value");
 				delay = 3;
 			}
@@ -1161,35 +1149,12 @@
 	ret = qca8k_parse_port_config(priv);
 	if (ret)
 		return ret;
-<<<<<<< HEAD
-
-	mutex_init(&priv->reg_mutex);
-
-	/* Start by setting up the register mapping */
-	priv->regmap = devm_regmap_init(ds->dev, NULL, priv,
-					&qca8k_regmap_config);
-	if (IS_ERR(priv->regmap))
-		dev_warn(priv->dev, "regmap initialization failed");
-=======
->>>>>>> 754e0b0e
 
 	ret = qca8k_setup_mdio_bus(priv);
 	if (ret)
 		return ret;
 
 	ret = qca8k_setup_of_pws_reg(priv);
-<<<<<<< HEAD
-	if (ret)
-		return ret;
-
-	ret = qca8k_setup_mac_pwr_sel(priv);
-	if (ret)
-		return ret;
-
-	/* Make sure MAC06 is disabled */
-	ret = qca8k_reg_clear(priv, QCA8K_REG_PORT0_PAD_CTRL,
-			      QCA8K_PORT0_PAD_MAC06_EXCHANGE_EN);
-=======
 	if (ret)
 		return ret;
 
@@ -1200,7 +1165,6 @@
 	/* Make sure MAC06 is disabled */
 	ret = regmap_clear_bits(priv->regmap, QCA8K_REG_PORT0_PAD_CTRL,
 				QCA8K_PORT0_PAD_MAC06_EXCHANGE_EN);
->>>>>>> 754e0b0e
 	if (ret) {
 		dev_err(priv->dev, "failed disabling MAC06 exchange");
 		return ret;
@@ -1230,13 +1194,8 @@
 		/* Enable QCA header mode on all cpu ports */
 		if (dsa_is_cpu_port(ds, i)) {
 			ret = qca8k_write(priv, QCA8K_REG_PORT_HDR_CTRL(i),
-<<<<<<< HEAD
-					  QCA8K_PORT_HDR_CTRL_ALL << QCA8K_PORT_HDR_CTRL_TX_S |
-					  QCA8K_PORT_HDR_CTRL_ALL << QCA8K_PORT_HDR_CTRL_RX_S);
-=======
 					  FIELD_PREP(QCA8K_PORT_HDR_CTRL_TX_MASK, QCA8K_PORT_HDR_CTRL_ALL) |
 					  FIELD_PREP(QCA8K_PORT_HDR_CTRL_RX_MASK, QCA8K_PORT_HDR_CTRL_ALL));
->>>>>>> 754e0b0e
 			if (ret) {
 				dev_err(priv->dev, "failed enabling QCA header mode");
 				return ret;
@@ -1253,17 +1212,10 @@
 	 * for igmp, unknown, multicast and broadcast packet
 	 */
 	ret = qca8k_write(priv, QCA8K_REG_GLOBAL_FW_CTRL1,
-<<<<<<< HEAD
-			  BIT(cpu_port) << QCA8K_GLOBAL_FW_CTRL1_IGMP_DP_S |
-			  BIT(cpu_port) << QCA8K_GLOBAL_FW_CTRL1_BC_DP_S |
-			  BIT(cpu_port) << QCA8K_GLOBAL_FW_CTRL1_MC_DP_S |
-			  BIT(cpu_port) << QCA8K_GLOBAL_FW_CTRL1_UC_DP_S);
-=======
 			  FIELD_PREP(QCA8K_GLOBAL_FW_CTRL1_IGMP_DP_MASK, BIT(cpu_port)) |
 			  FIELD_PREP(QCA8K_GLOBAL_FW_CTRL1_BC_DP_MASK, BIT(cpu_port)) |
 			  FIELD_PREP(QCA8K_GLOBAL_FW_CTRL1_MC_DP_MASK, BIT(cpu_port)) |
 			  FIELD_PREP(QCA8K_GLOBAL_FW_CTRL1_UC_DP_MASK, BIT(cpu_port)));
->>>>>>> 754e0b0e
 	if (ret)
 		return ret;
 
@@ -1872,11 +1824,7 @@
 	for (i = 0; i < QCA8K_NUM_PORTS; i++) {
 		if (dsa_is_cpu_port(ds, i))
 			continue;
-<<<<<<< HEAD
-		if (dsa_to_port(ds, i)->bridge_dev != br)
-=======
 		if (!dsa_port_offloads_bridge(dsa_to_port(ds, i), &bridge))
->>>>>>> 754e0b0e
 			continue;
 		/* Add this port to the portvlan mask of the other ports
 		 * in the bridge
@@ -1902,15 +1850,6 @@
 {
 	struct qca8k_priv *priv = (struct qca8k_priv *)ds->priv;
 	int cpu_port, i;
-<<<<<<< HEAD
-
-	cpu_port = dsa_to_port(ds, port)->cpu_dp->index;
-
-	for (i = 0; i < QCA8K_NUM_PORTS; i++) {
-		if (dsa_is_cpu_port(ds, i))
-			continue;
-		if (dsa_to_port(ds, i)->bridge_dev != br)
-=======
 
 	cpu_port = dsa_to_port(ds, port)->cpu_dp->index;
 
@@ -1918,7 +1857,6 @@
 		if (dsa_is_cpu_port(ds, i))
 			continue;
 		if (!dsa_port_offloads_bridge(dsa_to_port(ds, i), &bridge))
->>>>>>> 754e0b0e
 			continue;
 		/* Remove this port to the portvlan mask of the other ports
 		 * in the bridge
@@ -1933,8 +1871,6 @@
 	 */
 	qca8k_rmw(priv, QCA8K_PORT_LOOKUP_CTRL(port),
 		  QCA8K_PORT_LOOKUP_MEMBER, BIT(cpu_port));
-<<<<<<< HEAD
-=======
 }
 
 static void
@@ -1965,7 +1901,6 @@
 
 	return regmap_update_bits(priv->regmap, QCA8K_REG_ATU_CTRL, QCA8K_ATU_AGE_TIME_MASK,
 				  QCA8K_ATU_AGE_TIME(val));
->>>>>>> 754e0b0e
 }
 
 static int
@@ -2641,10 +2576,7 @@
 static const struct qca8k_match_data qca8327 = {
 	.id = QCA8K_ID_QCA8327,
 	.reduced_package = true,
-<<<<<<< HEAD
-=======
 	.mib_count = QCA8K_QCA832X_MIB_COUNT,
->>>>>>> 754e0b0e
 };
 
 static const struct qca8k_match_data qca8328 = {
