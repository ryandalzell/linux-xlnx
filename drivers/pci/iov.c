// SPDX-License-Identifier: GPL-2.0
/*
 * PCI Express I/O Virtualization (IOV) support
 *   Single Root IOV 1.0
 *   Address Translation Service 1.0
 *
 * Copyright (C) 2009 Intel Corporation, Yu Zhao <yu.zhao@intel.com>
 */

#include <linux/pci.h>
#include <linux/slab.h>
#include <linux/export.h>
#include <linux/string.h>
#include <linux/delay.h>
#include "pci.h"

#define VIRTFN_ID_LEN	16

int pci_iov_virtfn_bus(struct pci_dev *dev, int vf_id)
{
	if (!dev->is_physfn)
		return -EINVAL;
	return dev->bus->number + ((dev->devfn + dev->sriov->offset +
				    dev->sriov->stride * vf_id) >> 8);
}

int pci_iov_virtfn_devfn(struct pci_dev *dev, int vf_id)
{
	if (!dev->is_physfn)
		return -EINVAL;
	return (dev->devfn + dev->sriov->offset +
		dev->sriov->stride * vf_id) & 0xff;
}
EXPORT_SYMBOL_GPL(pci_iov_virtfn_devfn);

/*
 * Per SR-IOV spec sec 3.3.10 and 3.3.11, First VF Offset and VF Stride may
 * change when NumVFs changes.
 *
 * Update iov->offset and iov->stride when NumVFs is written.
 */
static inline void pci_iov_set_numvfs(struct pci_dev *dev, int nr_virtfn)
{
	struct pci_sriov *iov = dev->sriov;

	pci_write_config_word(dev, iov->pos + PCI_SRIOV_NUM_VF, nr_virtfn);
	pci_read_config_word(dev, iov->pos + PCI_SRIOV_VF_OFFSET, &iov->offset);
	pci_read_config_word(dev, iov->pos + PCI_SRIOV_VF_STRIDE, &iov->stride);
}

/*
 * The PF consumes one bus number.  NumVFs, First VF Offset, and VF Stride
 * determine how many additional bus numbers will be consumed by VFs.
 *
 * Iterate over all valid NumVFs, validate offset and stride, and calculate
 * the maximum number of bus numbers that could ever be required.
 */
static int compute_max_vf_buses(struct pci_dev *dev)
{
	struct pci_sriov *iov = dev->sriov;
	int nr_virtfn, busnr, rc = 0;

	for (nr_virtfn = iov->total_VFs; nr_virtfn; nr_virtfn--) {
		pci_iov_set_numvfs(dev, nr_virtfn);
		if (!iov->offset || (nr_virtfn > 1 && !iov->stride)) {
			rc = -EIO;
			goto out;
		}

		busnr = pci_iov_virtfn_bus(dev, nr_virtfn - 1);
		if (busnr > iov->max_VF_buses)
			iov->max_VF_buses = busnr;
	}

out:
	pci_iov_set_numvfs(dev, 0);
	return rc;
}

static struct pci_bus *virtfn_add_bus(struct pci_bus *bus, int busnr)
{
	struct pci_bus *child;

	if (bus->number == busnr)
		return bus;

	child = pci_find_bus(pci_domain_nr(bus), busnr);
	if (child)
		return child;

	child = pci_add_new_bus(bus, NULL, busnr);
	if (!child)
		return NULL;

	pci_bus_insert_busn_res(child, busnr, busnr);

	return child;
}

static void virtfn_remove_bus(struct pci_bus *physbus, struct pci_bus *virtbus)
{
	if (physbus != virtbus && list_empty(&virtbus->devices))
		pci_remove_bus(virtbus);
}

resource_size_t pci_iov_resource_size(struct pci_dev *dev, int resno)
{
	if (!dev->is_physfn)
		return 0;

	return dev->sriov->barsz[resno - PCI_IOV_RESOURCES];
}

static void pci_read_vf_config_common(struct pci_dev *virtfn)
{
	struct pci_dev *physfn = virtfn->physfn;

	/*
	 * Some config registers are the same across all associated VFs.
	 * Read them once from VF0 so we can skip reading them from the
	 * other VFs.
	 *
	 * PCIe r4.0, sec 9.3.4.1, technically doesn't require all VFs to
	 * have the same Revision ID and Subsystem ID, but we assume they
	 * do.
	 */
	pci_read_config_dword(virtfn, PCI_CLASS_REVISION,
			      &physfn->sriov->class);
	pci_read_config_byte(virtfn, PCI_HEADER_TYPE,
			     &physfn->sriov->hdr_type);
	pci_read_config_word(virtfn, PCI_SUBSYSTEM_VENDOR_ID,
			     &physfn->sriov->subsystem_vendor);
	pci_read_config_word(virtfn, PCI_SUBSYSTEM_ID,
			     &physfn->sriov->subsystem_device);
}

int pci_iov_sysfs_link(struct pci_dev *dev,
		struct pci_dev *virtfn, int id)
{
	char buf[VIRTFN_ID_LEN];
	int rc;

	sprintf(buf, "virtfn%u", id);
	rc = sysfs_create_link(&dev->dev.kobj, &virtfn->dev.kobj, buf);
	if (rc)
		goto failed;
	rc = sysfs_create_link(&virtfn->dev.kobj, &dev->dev.kobj, "physfn");
	if (rc)
		goto failed1;

	kobject_uevent(&virtfn->dev.kobj, KOBJ_CHANGE);

	return 0;

failed1:
	sysfs_remove_link(&dev->dev.kobj, buf);
failed:
	return rc;
}

#ifdef CONFIG_PCI_MSI
static ssize_t sriov_vf_total_msix_show(struct device *dev,
					struct device_attribute *attr,
					char *buf)
{
	struct pci_dev *pdev = to_pci_dev(dev);
	struct pci_driver *pdrv;
	u32 vf_total_msix = 0;

	device_lock(dev);
	pdrv = to_pci_driver(dev->driver);
	if (!pdrv || !pdrv->sriov_get_vf_total_msix)
		goto unlock;

	vf_total_msix = pdrv->sriov_get_vf_total_msix(pdev);
unlock:
	device_unlock(dev);
	return sysfs_emit(buf, "%u\n", vf_total_msix);
}
static DEVICE_ATTR_RO(sriov_vf_total_msix);

static ssize_t sriov_vf_msix_count_store(struct device *dev,
					 struct device_attribute *attr,
					 const char *buf, size_t count)
{
	struct pci_dev *vf_dev = to_pci_dev(dev);
	struct pci_dev *pdev = pci_physfn(vf_dev);
<<<<<<< HEAD
	struct pci_driver *pdrv;
	int val, ret;
=======
	int val, ret = 0;
>>>>>>> e0f7b192

	if (kstrtoint(buf, 0, &val) < 0)
		return -EINVAL;

	if (val < 0)
		return -EINVAL;

	device_lock(&pdev->dev);
	pdrv = to_pci_driver(dev->driver);
	if (!pdrv || !pdrv->sriov_set_msix_vec_count) {
		ret = -EOPNOTSUPP;
		goto err_pdev;
	}

	device_lock(&vf_dev->dev);
	if (to_pci_driver(vf_dev->dev.driver)) {
		/*
		 * A driver is already attached to this VF and has configured
		 * itself based on the current MSI-X vector count. Changing
		 * the vector size could mess up the driver, so block it.
		 */
		ret = -EBUSY;
		goto err_dev;
	}

	ret = pdrv->sriov_set_msix_vec_count(vf_dev, val);

err_dev:
	device_unlock(&vf_dev->dev);
err_pdev:
	device_unlock(&pdev->dev);
	return ret ? : count;
}
static DEVICE_ATTR_WO(sriov_vf_msix_count);
#endif

static struct attribute *sriov_vf_dev_attrs[] = {
#ifdef CONFIG_PCI_MSI
	&dev_attr_sriov_vf_msix_count.attr,
#endif
	NULL,
};

static umode_t sriov_vf_attrs_are_visible(struct kobject *kobj,
					  struct attribute *a, int n)
{
	struct device *dev = kobj_to_dev(kobj);
	struct pci_dev *pdev = to_pci_dev(dev);

	if (!pdev->is_virtfn)
		return 0;

	return a->mode;
}

const struct attribute_group sriov_vf_dev_attr_group = {
	.attrs = sriov_vf_dev_attrs,
	.is_visible = sriov_vf_attrs_are_visible,
};

int pci_iov_add_virtfn(struct pci_dev *dev, int id)
{
	int i;
	int rc = -ENOMEM;
	u64 size;
	struct pci_dev *virtfn;
	struct resource *res;
	struct pci_sriov *iov = dev->sriov;
	struct pci_bus *bus;

	bus = virtfn_add_bus(dev->bus, pci_iov_virtfn_bus(dev, id));
	if (!bus)
		goto failed;

	virtfn = pci_alloc_dev(bus);
	if (!virtfn)
		goto failed0;

	virtfn->devfn = pci_iov_virtfn_devfn(dev, id);
	virtfn->vendor = dev->vendor;
	virtfn->device = iov->vf_device;
	virtfn->is_virtfn = 1;
	virtfn->physfn = pci_dev_get(dev);
	virtfn->no_command_memory = 1;

	if (id == 0)
		pci_read_vf_config_common(virtfn);

	rc = pci_setup_device(virtfn);
	if (rc)
		goto failed1;

	virtfn->dev.parent = dev->dev.parent;
	virtfn->multifunction = 0;

	for (i = 0; i < PCI_SRIOV_NUM_BARS; i++) {
		res = &dev->resource[i + PCI_IOV_RESOURCES];
		if (!res->parent)
			continue;
		virtfn->resource[i].name = pci_name(virtfn);
		virtfn->resource[i].flags = res->flags;
		size = pci_iov_resource_size(dev, i + PCI_IOV_RESOURCES);
		virtfn->resource[i].start = res->start + size * id;
		virtfn->resource[i].end = virtfn->resource[i].start + size - 1;
		rc = request_resource(res, &virtfn->resource[i]);
		BUG_ON(rc);
	}

	pci_device_add(virtfn, virtfn->bus);
	rc = pci_iov_sysfs_link(dev, virtfn, id);
	if (rc)
		goto failed1;

	pci_bus_add_device(virtfn);

	return 0;

failed1:
	pci_stop_and_remove_bus_device(virtfn);
	pci_dev_put(dev);
failed0:
	virtfn_remove_bus(dev->bus, bus);
failed:

	return rc;
}

void pci_iov_remove_virtfn(struct pci_dev *dev, int id)
{
	char buf[VIRTFN_ID_LEN];
	struct pci_dev *virtfn;

	virtfn = pci_get_domain_bus_and_slot(pci_domain_nr(dev->bus),
					     pci_iov_virtfn_bus(dev, id),
					     pci_iov_virtfn_devfn(dev, id));
	if (!virtfn)
		return;

	sprintf(buf, "virtfn%u", id);
	sysfs_remove_link(&dev->dev.kobj, buf);
	/*
	 * pci_stop_dev() could have been called for this virtfn already,
	 * so the directory for the virtfn may have been removed before.
	 * Double check to avoid spurious sysfs warnings.
	 */
	if (virtfn->dev.kobj.sd)
		sysfs_remove_link(&virtfn->dev.kobj, "physfn");

	pci_stop_and_remove_bus_device(virtfn);
	virtfn_remove_bus(dev->bus, virtfn->bus);

	/* balance pci_get_domain_bus_and_slot() */
	pci_dev_put(virtfn);
	pci_dev_put(dev);
}

static ssize_t sriov_totalvfs_show(struct device *dev,
				   struct device_attribute *attr,
				   char *buf)
{
	struct pci_dev *pdev = to_pci_dev(dev);

	return sysfs_emit(buf, "%u\n", pci_sriov_get_totalvfs(pdev));
}

static ssize_t sriov_numvfs_show(struct device *dev,
				 struct device_attribute *attr,
				 char *buf)
{
	struct pci_dev *pdev = to_pci_dev(dev);
	u16 num_vfs;

	/* Serialize vs sriov_numvfs_store() so readers see valid num_VFs */
	device_lock(&pdev->dev);
	num_vfs = pdev->sriov->num_VFs;
	device_unlock(&pdev->dev);

	return sysfs_emit(buf, "%u\n", num_vfs);
}

/*
 * num_vfs > 0; number of VFs to enable
 * num_vfs = 0; disable all VFs
 *
 * Note: SRIOV spec does not allow partial VF
 *	 disable, so it's all or none.
 */
static ssize_t sriov_numvfs_store(struct device *dev,
				  struct device_attribute *attr,
				  const char *buf, size_t count)
{
	struct pci_dev *pdev = to_pci_dev(dev);
<<<<<<< HEAD
	struct pci_driver *pdrv;
	int ret;
=======
	int ret = 0;
>>>>>>> e0f7b192
	u16 num_vfs;

	if (kstrtou16(buf, 0, &num_vfs) < 0)
		return -EINVAL;

	if (num_vfs > pci_sriov_get_totalvfs(pdev))
		return -ERANGE;

	device_lock(&pdev->dev);

	if (num_vfs == pdev->sriov->num_VFs)
		goto exit;

	/* is PF driver loaded */
	pdrv = to_pci_driver(dev->driver);
	if (!pdrv) {
		pci_info(pdev, "no driver bound to device; cannot configure SR-IOV\n");
		ret = -ENOENT;
		goto exit;
	}

	/* is PF driver loaded w/callback */
	if (!pdrv->sriov_configure) {
		pci_info(pdev, "driver does not support SR-IOV configuration via sysfs\n");
		ret = -ENOENT;
		goto exit;
	}

	if (num_vfs == 0) {
		/* disable VFs */
		ret = pdrv->sriov_configure(pdev, 0);
		goto exit;
	}

	/* enable VFs */
	if (pdev->sriov->num_VFs) {
		pci_warn(pdev, "%d VFs already enabled. Disable before enabling %d VFs\n",
			 pdev->sriov->num_VFs, num_vfs);
		ret = -EBUSY;
		goto exit;
	}

	ret = pdrv->sriov_configure(pdev, num_vfs);
	if (ret < 0)
		goto exit;

	if (ret != num_vfs)
		pci_warn(pdev, "%d VFs requested; only %d enabled\n",
			 num_vfs, ret);

exit:
	device_unlock(&pdev->dev);

	if (ret < 0)
		return ret;

	return count;
}

static ssize_t sriov_offset_show(struct device *dev,
				 struct device_attribute *attr,
				 char *buf)
{
	struct pci_dev *pdev = to_pci_dev(dev);

	return sysfs_emit(buf, "%u\n", pdev->sriov->offset);
}

static ssize_t sriov_stride_show(struct device *dev,
				 struct device_attribute *attr,
				 char *buf)
{
	struct pci_dev *pdev = to_pci_dev(dev);

	return sysfs_emit(buf, "%u\n", pdev->sriov->stride);
}

static ssize_t sriov_vf_device_show(struct device *dev,
				    struct device_attribute *attr,
				    char *buf)
{
	struct pci_dev *pdev = to_pci_dev(dev);

	return sysfs_emit(buf, "%x\n", pdev->sriov->vf_device);
}

static ssize_t sriov_drivers_autoprobe_show(struct device *dev,
					    struct device_attribute *attr,
					    char *buf)
{
	struct pci_dev *pdev = to_pci_dev(dev);

	return sysfs_emit(buf, "%u\n", pdev->sriov->drivers_autoprobe);
}

static ssize_t sriov_drivers_autoprobe_store(struct device *dev,
					     struct device_attribute *attr,
					     const char *buf, size_t count)
{
	struct pci_dev *pdev = to_pci_dev(dev);
	bool drivers_autoprobe;

	if (kstrtobool(buf, &drivers_autoprobe) < 0)
		return -EINVAL;

	pdev->sriov->drivers_autoprobe = drivers_autoprobe;

	return count;
}

static DEVICE_ATTR_RO(sriov_totalvfs);
static DEVICE_ATTR_RW(sriov_numvfs);
static DEVICE_ATTR_RO(sriov_offset);
static DEVICE_ATTR_RO(sriov_stride);
static DEVICE_ATTR_RO(sriov_vf_device);
static DEVICE_ATTR_RW(sriov_drivers_autoprobe);

static struct attribute *sriov_pf_dev_attrs[] = {
	&dev_attr_sriov_totalvfs.attr,
	&dev_attr_sriov_numvfs.attr,
	&dev_attr_sriov_offset.attr,
	&dev_attr_sriov_stride.attr,
	&dev_attr_sriov_vf_device.attr,
	&dev_attr_sriov_drivers_autoprobe.attr,
#ifdef CONFIG_PCI_MSI
	&dev_attr_sriov_vf_total_msix.attr,
#endif
	NULL,
};

static umode_t sriov_pf_attrs_are_visible(struct kobject *kobj,
					  struct attribute *a, int n)
{
	struct device *dev = kobj_to_dev(kobj);

	if (!dev_is_pf(dev))
		return 0;

	return a->mode;
}

const struct attribute_group sriov_pf_dev_attr_group = {
	.attrs = sriov_pf_dev_attrs,
	.is_visible = sriov_pf_attrs_are_visible,
};

int __weak pcibios_sriov_enable(struct pci_dev *pdev, u16 num_vfs)
{
	return 0;
}

int __weak pcibios_sriov_disable(struct pci_dev *pdev)
{
	return 0;
}

static int sriov_add_vfs(struct pci_dev *dev, u16 num_vfs)
{
	unsigned int i;
	int rc;

	if (dev->no_vf_scan)
		return 0;

	for (i = 0; i < num_vfs; i++) {
		rc = pci_iov_add_virtfn(dev, i);
		if (rc)
			goto failed;
	}
	return 0;
failed:
	while (i--)
		pci_iov_remove_virtfn(dev, i);

	return rc;
}

static int sriov_enable(struct pci_dev *dev, int nr_virtfn)
{
	int rc;
	int i;
	int nres;
	u16 initial;
	struct resource *res;
	struct pci_dev *pdev;
	struct pci_sriov *iov = dev->sriov;
	int bars = 0;
	int bus;

	if (!nr_virtfn)
		return 0;

	if (iov->num_VFs)
		return -EINVAL;

	pci_read_config_word(dev, iov->pos + PCI_SRIOV_INITIAL_VF, &initial);
	if (initial > iov->total_VFs ||
	    (!(iov->cap & PCI_SRIOV_CAP_VFM) && (initial != iov->total_VFs)))
		return -EIO;

	if (nr_virtfn < 0 || nr_virtfn > iov->total_VFs ||
	    (!(iov->cap & PCI_SRIOV_CAP_VFM) && (nr_virtfn > initial)))
		return -EINVAL;

	nres = 0;
	for (i = 0; i < PCI_SRIOV_NUM_BARS; i++) {
		bars |= (1 << (i + PCI_IOV_RESOURCES));
		res = &dev->resource[i + PCI_IOV_RESOURCES];
		if (res->parent)
			nres++;
	}
	if (nres != iov->nres) {
		pci_err(dev, "not enough MMIO resources for SR-IOV\n");
		return -ENOMEM;
	}

	bus = pci_iov_virtfn_bus(dev, nr_virtfn - 1);
	if (bus > dev->bus->busn_res.end) {
		pci_err(dev, "can't enable %d VFs (bus %02x out of range of %pR)\n",
			nr_virtfn, bus, &dev->bus->busn_res);
		return -ENOMEM;
	}

	if (pci_enable_resources(dev, bars)) {
		pci_err(dev, "SR-IOV: IOV BARS not allocated\n");
		return -ENOMEM;
	}

	if (iov->link != dev->devfn) {
		pdev = pci_get_slot(dev->bus, iov->link);
		if (!pdev)
			return -ENODEV;

		if (!pdev->is_physfn) {
			pci_dev_put(pdev);
			return -ENOSYS;
		}

		rc = sysfs_create_link(&dev->dev.kobj,
					&pdev->dev.kobj, "dep_link");
		pci_dev_put(pdev);
		if (rc)
			return rc;
	}

	iov->initial_VFs = initial;
	if (nr_virtfn < initial)
		initial = nr_virtfn;

	rc = pcibios_sriov_enable(dev, initial);
	if (rc) {
		pci_err(dev, "failure %d from pcibios_sriov_enable()\n", rc);
		goto err_pcibios;
	}

	pci_iov_set_numvfs(dev, nr_virtfn);
	iov->ctrl |= PCI_SRIOV_CTRL_VFE | PCI_SRIOV_CTRL_MSE;
	pci_cfg_access_lock(dev);
	pci_write_config_word(dev, iov->pos + PCI_SRIOV_CTRL, iov->ctrl);
	msleep(100);
	pci_cfg_access_unlock(dev);

	rc = sriov_add_vfs(dev, initial);
	if (rc)
		goto err_pcibios;

	kobject_uevent(&dev->dev.kobj, KOBJ_CHANGE);
	iov->num_VFs = nr_virtfn;

	return 0;

err_pcibios:
	iov->ctrl &= ~(PCI_SRIOV_CTRL_VFE | PCI_SRIOV_CTRL_MSE);
	pci_cfg_access_lock(dev);
	pci_write_config_word(dev, iov->pos + PCI_SRIOV_CTRL, iov->ctrl);
	ssleep(1);
	pci_cfg_access_unlock(dev);

	pcibios_sriov_disable(dev);

	if (iov->link != dev->devfn)
		sysfs_remove_link(&dev->dev.kobj, "dep_link");

	pci_iov_set_numvfs(dev, 0);
	return rc;
}

static void sriov_del_vfs(struct pci_dev *dev)
{
	struct pci_sriov *iov = dev->sriov;
	int i;

	for (i = 0; i < iov->num_VFs; i++)
		pci_iov_remove_virtfn(dev, i);
}

static void sriov_disable(struct pci_dev *dev)
{
	struct pci_sriov *iov = dev->sriov;

	if (!iov->num_VFs)
		return;

	sriov_del_vfs(dev);
	iov->ctrl &= ~(PCI_SRIOV_CTRL_VFE | PCI_SRIOV_CTRL_MSE);
	pci_cfg_access_lock(dev);
	pci_write_config_word(dev, iov->pos + PCI_SRIOV_CTRL, iov->ctrl);
	ssleep(1);
	pci_cfg_access_unlock(dev);

	pcibios_sriov_disable(dev);

	if (iov->link != dev->devfn)
		sysfs_remove_link(&dev->dev.kobj, "dep_link");

	iov->num_VFs = 0;
	pci_iov_set_numvfs(dev, 0);
}

static int sriov_init(struct pci_dev *dev, int pos)
{
	int i, bar64;
	int rc;
	int nres;
	u32 pgsz;
	u16 ctrl, total;
	struct pci_sriov *iov;
	struct resource *res;
	struct pci_dev *pdev;

	pci_read_config_word(dev, pos + PCI_SRIOV_CTRL, &ctrl);
	if (ctrl & PCI_SRIOV_CTRL_VFE) {
		pci_write_config_word(dev, pos + PCI_SRIOV_CTRL, 0);
		ssleep(1);
	}

	ctrl = 0;
	list_for_each_entry(pdev, &dev->bus->devices, bus_list)
		if (pdev->is_physfn)
			goto found;

	pdev = NULL;
	if (pci_ari_enabled(dev->bus))
		ctrl |= PCI_SRIOV_CTRL_ARI;

found:
	pci_write_config_word(dev, pos + PCI_SRIOV_CTRL, ctrl);

	pci_read_config_word(dev, pos + PCI_SRIOV_TOTAL_VF, &total);
	if (!total)
		return 0;

	pci_read_config_dword(dev, pos + PCI_SRIOV_SUP_PGSIZE, &pgsz);
	i = PAGE_SHIFT > 12 ? PAGE_SHIFT - 12 : 0;
	pgsz &= ~((1 << i) - 1);
	if (!pgsz)
		return -EIO;

	pgsz &= ~(pgsz - 1);
	pci_write_config_dword(dev, pos + PCI_SRIOV_SYS_PGSIZE, pgsz);

	iov = kzalloc(sizeof(*iov), GFP_KERNEL);
	if (!iov)
		return -ENOMEM;

	nres = 0;
	for (i = 0; i < PCI_SRIOV_NUM_BARS; i++) {
		res = &dev->resource[i + PCI_IOV_RESOURCES];
		/*
		 * If it is already FIXED, don't change it, something
		 * (perhaps EA or header fixups) wants it this way.
		 */
		if (res->flags & IORESOURCE_PCI_FIXED)
			bar64 = (res->flags & IORESOURCE_MEM_64) ? 1 : 0;
		else
			bar64 = __pci_read_base(dev, pci_bar_unknown, res,
						pos + PCI_SRIOV_BAR + i * 4);
		if (!res->flags)
			continue;
		if (resource_size(res) & (PAGE_SIZE - 1)) {
			rc = -EIO;
			goto failed;
		}
		iov->barsz[i] = resource_size(res);
		res->end = res->start + resource_size(res) * total - 1;
		pci_info(dev, "VF(n) BAR%d space: %pR (contains BAR%d for %d VFs)\n",
			 i, res, i, total);
		i += bar64;
		nres++;
	}

	iov->pos = pos;
	iov->nres = nres;
	iov->ctrl = ctrl;
	iov->total_VFs = total;
	iov->driver_max_VFs = total;
	pci_read_config_word(dev, pos + PCI_SRIOV_VF_DID, &iov->vf_device);
	iov->pgsz = pgsz;
	iov->self = dev;
	iov->drivers_autoprobe = true;
	pci_read_config_dword(dev, pos + PCI_SRIOV_CAP, &iov->cap);
	pci_read_config_byte(dev, pos + PCI_SRIOV_FUNC_LINK, &iov->link);
	if (pci_pcie_type(dev) == PCI_EXP_TYPE_RC_END)
		iov->link = PCI_DEVFN(PCI_SLOT(dev->devfn), iov->link);

	if (pdev)
		iov->dev = pci_dev_get(pdev);
	else
		iov->dev = dev;

	dev->sriov = iov;
	dev->is_physfn = 1;
	rc = compute_max_vf_buses(dev);
	if (rc)
		goto fail_max_buses;

	return 0;

fail_max_buses:
	dev->sriov = NULL;
	dev->is_physfn = 0;
failed:
	for (i = 0; i < PCI_SRIOV_NUM_BARS; i++) {
		res = &dev->resource[i + PCI_IOV_RESOURCES];
		res->flags = 0;
	}

	kfree(iov);
	return rc;
}

static void sriov_release(struct pci_dev *dev)
{
	BUG_ON(dev->sriov->num_VFs);

	if (dev != dev->sriov->dev)
		pci_dev_put(dev->sriov->dev);

	kfree(dev->sriov);
	dev->sriov = NULL;
}

static void sriov_restore_state(struct pci_dev *dev)
{
	int i;
	u16 ctrl;
	struct pci_sriov *iov = dev->sriov;

	pci_read_config_word(dev, iov->pos + PCI_SRIOV_CTRL, &ctrl);
	if (ctrl & PCI_SRIOV_CTRL_VFE)
		return;

	/*
	 * Restore PCI_SRIOV_CTRL_ARI before pci_iov_set_numvfs() because
	 * it reads offset & stride, which depend on PCI_SRIOV_CTRL_ARI.
	 */
	ctrl &= ~PCI_SRIOV_CTRL_ARI;
	ctrl |= iov->ctrl & PCI_SRIOV_CTRL_ARI;
	pci_write_config_word(dev, iov->pos + PCI_SRIOV_CTRL, ctrl);

	for (i = 0; i < PCI_SRIOV_NUM_BARS; i++)
		pci_update_resource(dev, i + PCI_IOV_RESOURCES);

	pci_write_config_dword(dev, iov->pos + PCI_SRIOV_SYS_PGSIZE, iov->pgsz);
	pci_iov_set_numvfs(dev, iov->num_VFs);
	pci_write_config_word(dev, iov->pos + PCI_SRIOV_CTRL, iov->ctrl);
	if (iov->ctrl & PCI_SRIOV_CTRL_VFE)
		msleep(100);
}

/**
 * pci_iov_init - initialize the IOV capability
 * @dev: the PCI device
 *
 * Returns 0 on success, or negative on failure.
 */
int pci_iov_init(struct pci_dev *dev)
{
	int pos;

	if (!pci_is_pcie(dev))
		return -ENODEV;

	pos = pci_find_ext_capability(dev, PCI_EXT_CAP_ID_SRIOV);
	if (pos)
		return sriov_init(dev, pos);

	return -ENODEV;
}

/**
 * pci_iov_release - release resources used by the IOV capability
 * @dev: the PCI device
 */
void pci_iov_release(struct pci_dev *dev)
{
	if (dev->is_physfn)
		sriov_release(dev);
}

/**
 * pci_iov_remove - clean up SR-IOV state after PF driver is detached
 * @dev: the PCI device
 */
void pci_iov_remove(struct pci_dev *dev)
{
	struct pci_sriov *iov = dev->sriov;

	if (!dev->is_physfn)
		return;

	iov->driver_max_VFs = iov->total_VFs;
	if (iov->num_VFs)
		pci_warn(dev, "driver left SR-IOV enabled after remove\n");
}

/**
 * pci_iov_update_resource - update a VF BAR
 * @dev: the PCI device
 * @resno: the resource number
 *
 * Update a VF BAR in the SR-IOV capability of a PF.
 */
void pci_iov_update_resource(struct pci_dev *dev, int resno)
{
	struct pci_sriov *iov = dev->is_physfn ? dev->sriov : NULL;
	struct resource *res = dev->resource + resno;
	int vf_bar = resno - PCI_IOV_RESOURCES;
	struct pci_bus_region region;
	u16 cmd;
	u32 new;
	int reg;

	/*
	 * The generic pci_restore_bars() path calls this for all devices,
	 * including VFs and non-SR-IOV devices.  If this is not a PF, we
	 * have nothing to do.
	 */
	if (!iov)
		return;

	pci_read_config_word(dev, iov->pos + PCI_SRIOV_CTRL, &cmd);
	if ((cmd & PCI_SRIOV_CTRL_VFE) && (cmd & PCI_SRIOV_CTRL_MSE)) {
		dev_WARN(&dev->dev, "can't update enabled VF BAR%d %pR\n",
			 vf_bar, res);
		return;
	}

	/*
	 * Ignore unimplemented BARs, unused resource slots for 64-bit
	 * BARs, and non-movable resources, e.g., those described via
	 * Enhanced Allocation.
	 */
	if (!res->flags)
		return;

	if (res->flags & IORESOURCE_UNSET)
		return;

	if (res->flags & IORESOURCE_PCI_FIXED)
		return;

	pcibios_resource_to_bus(dev->bus, &region, res);
	new = region.start;
	new |= res->flags & ~PCI_BASE_ADDRESS_MEM_MASK;

	reg = iov->pos + PCI_SRIOV_BAR + 4 * vf_bar;
	pci_write_config_dword(dev, reg, new);
	if (res->flags & IORESOURCE_MEM_64) {
		new = region.start >> 16 >> 16;
		pci_write_config_dword(dev, reg + 4, new);
	}
}

resource_size_t __weak pcibios_iov_resource_alignment(struct pci_dev *dev,
						      int resno)
{
	return pci_iov_resource_size(dev, resno);
}

/**
 * pci_sriov_resource_alignment - get resource alignment for VF BAR
 * @dev: the PCI device
 * @resno: the resource number
 *
 * Returns the alignment of the VF BAR found in the SR-IOV capability.
 * This is not the same as the resource size which is defined as
 * the VF BAR size multiplied by the number of VFs.  The alignment
 * is just the VF BAR size.
 */
resource_size_t pci_sriov_resource_alignment(struct pci_dev *dev, int resno)
{
	return pcibios_iov_resource_alignment(dev, resno);
}

/**
 * pci_restore_iov_state - restore the state of the IOV capability
 * @dev: the PCI device
 */
void pci_restore_iov_state(struct pci_dev *dev)
{
	if (dev->is_physfn)
		sriov_restore_state(dev);
}

/**
 * pci_vf_drivers_autoprobe - set PF property drivers_autoprobe for VFs
 * @dev: the PCI device
 * @auto_probe: set VF drivers auto probe flag
 */
void pci_vf_drivers_autoprobe(struct pci_dev *dev, bool auto_probe)
{
	if (dev->is_physfn)
		dev->sriov->drivers_autoprobe = auto_probe;
}

/**
 * pci_iov_bus_range - find bus range used by Virtual Function
 * @bus: the PCI bus
 *
 * Returns max number of buses (exclude current one) used by Virtual
 * Functions.
 */
int pci_iov_bus_range(struct pci_bus *bus)
{
	int max = 0;
	struct pci_dev *dev;

	list_for_each_entry(dev, &bus->devices, bus_list) {
		if (!dev->is_physfn)
			continue;
		if (dev->sriov->max_VF_buses > max)
			max = dev->sriov->max_VF_buses;
	}

	return max ? max - bus->number : 0;
}

/**
 * pci_enable_sriov - enable the SR-IOV capability
 * @dev: the PCI device
 * @nr_virtfn: number of virtual functions to enable
 *
 * Returns 0 on success, or negative on failure.
 */
int pci_enable_sriov(struct pci_dev *dev, int nr_virtfn)
{
	might_sleep();

	if (!dev->is_physfn)
		return -ENOSYS;

	return sriov_enable(dev, nr_virtfn);
}
EXPORT_SYMBOL_GPL(pci_enable_sriov);

/**
 * pci_disable_sriov - disable the SR-IOV capability
 * @dev: the PCI device
 */
void pci_disable_sriov(struct pci_dev *dev)
{
	might_sleep();

	if (!dev->is_physfn)
		return;

	sriov_disable(dev);
}
EXPORT_SYMBOL_GPL(pci_disable_sriov);

/**
 * pci_num_vf - return number of VFs associated with a PF device_release_driver
 * @dev: the PCI device
 *
 * Returns number of VFs, or 0 if SR-IOV is not enabled.
 */
int pci_num_vf(struct pci_dev *dev)
{
	if (!dev->is_physfn)
		return 0;

	return dev->sriov->num_VFs;
}
EXPORT_SYMBOL_GPL(pci_num_vf);

/**
 * pci_vfs_assigned - returns number of VFs are assigned to a guest
 * @dev: the PCI device
 *
 * Returns number of VFs belonging to this device that are assigned to a guest.
 * If device is not a physical function returns 0.
 */
int pci_vfs_assigned(struct pci_dev *dev)
{
	struct pci_dev *vfdev;
	unsigned int vfs_assigned = 0;
	unsigned short dev_id;

	/* only search if we are a PF */
	if (!dev->is_physfn)
		return 0;

	/*
	 * determine the device ID for the VFs, the vendor ID will be the
	 * same as the PF so there is no need to check for that one
	 */
	dev_id = dev->sriov->vf_device;

	/* loop through all the VFs to see if we own any that are assigned */
	vfdev = pci_get_device(dev->vendor, dev_id, NULL);
	while (vfdev) {
		/*
		 * It is considered assigned if it is a virtual function with
		 * our dev as the physical function and the assigned bit is set
		 */
		if (vfdev->is_virtfn && (vfdev->physfn == dev) &&
			pci_is_dev_assigned(vfdev))
			vfs_assigned++;

		vfdev = pci_get_device(dev->vendor, dev_id, vfdev);
	}

	return vfs_assigned;
}
EXPORT_SYMBOL_GPL(pci_vfs_assigned);

/**
 * pci_sriov_set_totalvfs -- reduce the TotalVFs available
 * @dev: the PCI PF device
 * @numvfs: number that should be used for TotalVFs supported
 *
 * Should be called from PF driver's probe routine with
 * device's mutex held.
 *
 * Returns 0 if PF is an SRIOV-capable device and
 * value of numvfs valid. If not a PF return -ENOSYS;
 * if numvfs is invalid return -EINVAL;
 * if VFs already enabled, return -EBUSY.
 */
int pci_sriov_set_totalvfs(struct pci_dev *dev, u16 numvfs)
{
	if (!dev->is_physfn)
		return -ENOSYS;

	if (numvfs > dev->sriov->total_VFs)
		return -EINVAL;

	/* Shouldn't change if VFs already enabled */
	if (dev->sriov->ctrl & PCI_SRIOV_CTRL_VFE)
		return -EBUSY;

	dev->sriov->driver_max_VFs = numvfs;
	return 0;
}
EXPORT_SYMBOL_GPL(pci_sriov_set_totalvfs);

/**
 * pci_sriov_get_totalvfs -- get total VFs supported on this device
 * @dev: the PCI PF device
 *
 * For a PCIe device with SRIOV support, return the PCIe
 * SRIOV capability value of TotalVFs or the value of driver_max_VFs
 * if the driver reduced it.  Otherwise 0.
 */
int pci_sriov_get_totalvfs(struct pci_dev *dev)
{
	if (!dev->is_physfn)
		return 0;

	return dev->sriov->driver_max_VFs;
}
EXPORT_SYMBOL_GPL(pci_sriov_get_totalvfs);

/**
 * pci_sriov_configure_simple - helper to configure SR-IOV
 * @dev: the PCI device
 * @nr_virtfn: number of virtual functions to enable, 0 to disable
 *
 * Enable or disable SR-IOV for devices that don't require any PF setup
 * before enabling SR-IOV.  Return value is negative on error, or number of
 * VFs allocated on success.
 */
int pci_sriov_configure_simple(struct pci_dev *dev, int nr_virtfn)
{
	int rc;

	might_sleep();

	if (!dev->is_physfn)
		return -ENODEV;

	if (pci_vfs_assigned(dev)) {
		pci_warn(dev, "Cannot modify SR-IOV while VFs are assigned\n");
		return -EPERM;
	}

	if (nr_virtfn == 0) {
		sriov_disable(dev);
		return 0;
	}

	rc = sriov_enable(dev, nr_virtfn);
	if (rc < 0)
		return rc;

	return nr_virtfn;
}
EXPORT_SYMBOL_GPL(pci_sriov_configure_simple);<|MERGE_RESOLUTION|>--- conflicted
+++ resolved
@@ -185,12 +185,8 @@
 {
 	struct pci_dev *vf_dev = to_pci_dev(dev);
 	struct pci_dev *pdev = pci_physfn(vf_dev);
-<<<<<<< HEAD
 	struct pci_driver *pdrv;
-	int val, ret;
-=======
 	int val, ret = 0;
->>>>>>> e0f7b192
 
 	if (kstrtoint(buf, 0, &val) < 0)
 		return -EINVAL;
@@ -383,12 +379,8 @@
 				  const char *buf, size_t count)
 {
 	struct pci_dev *pdev = to_pci_dev(dev);
-<<<<<<< HEAD
 	struct pci_driver *pdrv;
-	int ret;
-=======
 	int ret = 0;
->>>>>>> e0f7b192
 	u16 num_vfs;
 
 	if (kstrtou16(buf, 0, &num_vfs) < 0)
